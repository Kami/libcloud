--- conflicted
+++ resolved
@@ -151,15 +151,12 @@
     ('libcloud.compute.drivers.nttcis', 'NttCisNodeDriver'),
     Provider.SCALEWAY:
     ('libcloud.compute.drivers.scaleway', 'ScalewayNodeDriver'),
-<<<<<<< HEAD
-=======
     Provider.SOLUSVM:
     ('libcloud.compute.drivers.solusvm', 'SolusVMNodeDriver'),
     Provider.CLEARCENTER:
     ('libcloud.compute.drivers.clearcenter', 'ClearCenterNodeDriver'),
     Provider.CLEARAPI:
     ('libcloud.compute.drivers.clearapi', 'ClearAPINodeDriver'),
->>>>>>> 41d17a9e
     Provider.MAXIHOST:
     ('libcloud.compute.drivers.maxihost', 'MaxihostNodeDriver')
 }
