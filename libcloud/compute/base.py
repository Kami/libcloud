--- conflicted
+++ resolved
@@ -19,7 +19,6 @@
 
 from __future__ import with_statement
 
-<<<<<<< HEAD
 from typing import Dict
 from typing import List
 from typing import Tuple
@@ -27,9 +26,6 @@
 from typing import Optional
 from typing import Any
 
-import sys
-=======
->>>>>>> 81599c50
 import time
 import hashlib
 import os
@@ -764,25 +760,16 @@
     This class is always subclassed by a specific driver.  For
     examples of base behavior of most functions (except deploy node)
     see the dummy driver.
-
-    """
-
-<<<<<<< HEAD
+    """
+
     connectionCls = ConnectionKey  # type: Type[Connection]
     name = None  # type: str
     website = None  # type: str
     type = None  # type: Provider
     port = None  # type: int
+    website = None  # type: str
+    api_name = None  # type: str
     features = {'create_node': []}  # type: Dict[str, List[str]]
-=======
-    connectionCls = ConnectionKey
-    name = None
-    type = None
-    port = None
-    website = None
-    api_name = None
-    features = {'create_node': []}
->>>>>>> 81599c50
 
     """
     List of available features for a driver.
