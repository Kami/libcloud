# Licensed to the Apache Software Foundation (ASF) under one or more
# contributor license agreements.  See the NOTICE file distributed with
# this work for additional information regarding copyright ownership.
# The ASF licenses this file to You under the Apache License, Version 2.0
# (the "License"); you may not use this file except in compliance with
# the License.  You may obtain a copy of the License at
#
#     http://www.apache.org/licenses/LICENSE-2.0
#
# Unless required by applicable law or agreed to in writing, software
# distributed under the License is distributed on an "AS IS" BASIS,
# WITHOUT WARRANTIES OR CONDITIONS OF ANY KIND, either express or implied.
# See the License for the specific language governing permissions and
# limitations under the License.
"""
OpenStack driver
"""

from libcloud.common.exceptions import BaseHTTPError
from libcloud.utils.iso8601 import parse_date

try:
    import simplejson as json
except ImportError:
    import json

import warnings
import base64

from libcloud.utils.py3 import httplib
from libcloud.utils.py3 import b
from libcloud.utils.py3 import next
from libcloud.utils.py3 import urlparse
from libcloud.utils.py3 import parse_qs


from libcloud.common.openstack import OpenStackBaseConnection
from libcloud.common.openstack import OpenStackDriverMixin
from libcloud.common.openstack import OpenStackException
from libcloud.common.openstack import OpenStackResponse
from libcloud.utils.networking import is_public_subnet
from libcloud.compute.base import NodeSize, NodeImage, NodeImageMember, \
    UuidMixin
from libcloud.compute.base import (NodeDriver, Node, NodeLocation,
                                   StorageVolume, VolumeSnapshot)
from libcloud.compute.base import KeyPair
from libcloud.compute.types import NodeState, StorageVolumeState, Provider, \
    VolumeSnapshotState, Type
from libcloud.pricing import get_size_price
from libcloud.utils.xml import findall
from libcloud.utils.py3 import ET

__all__ = [
    'OpenStack_1_0_Response',
    'OpenStack_1_0_Connection',
    'OpenStack_1_0_NodeDriver',
    'OpenStack_1_0_SharedIpGroup',
    'OpenStack_1_0_NodeIpAddresses',
    'OpenStack_1_1_Response',
    'OpenStack_1_1_Connection',
    'OpenStack_1_1_NodeDriver',
    'OpenStack_1_1_FloatingIpPool',
    'OpenStack_2_FloatingIpPool',
    'OpenStack_1_1_FloatingIpAddress',
    'OpenStack_2_PortInterfaceState',
    'OpenStack_2_PortInterface',
    'OpenStackNodeDriver'
]

ATOM_NAMESPACE = "http://www.w3.org/2005/Atom"

DEFAULT_API_VERSION = '1.1'

PAGINATION_LIMIT = 1000


class OpenStackComputeConnection(OpenStackBaseConnection):
    # default config for http://devstack.org/
    service_type = 'compute'
    service_name = 'nova'
    service_region = 'RegionOne'


class OpenStackImageConnection(OpenStackBaseConnection):
    service_type = 'image'
    service_name = 'glance'
    service_region = 'RegionOne'


class OpenStackNetworkConnection(OpenStackBaseConnection):
    service_type = 'network'
    service_name = 'neutron'
    service_region = 'RegionOne'


class OpenStackVolumeV2Connection(OpenStackBaseConnection):
    service_type = 'volumev2'
    service_name = 'cinderv2'
    service_region = 'RegionOne'


class OpenStackNodeDriver(NodeDriver, OpenStackDriverMixin):
    """
    Base OpenStack node driver. Should not be used directly.
    """
    api_name = 'openstack'
    name = 'OpenStack'
    website = 'http://openstack.org/'

    NODE_STATE_MAP = {
        'BUILD': NodeState.PENDING,
        'REBUILD': NodeState.PENDING,
        'ACTIVE': NodeState.RUNNING,
        'SUSPENDED': NodeState.SUSPENDED,
        'SHUTOFF': NodeState.STOPPED,
        'DELETED': NodeState.TERMINATED,
        'QUEUE_RESIZE': NodeState.PENDING,
        'PREP_RESIZE': NodeState.PENDING,
        'VERIFY_RESIZE': NodeState.RUNNING,
        'PASSWORD': NodeState.PENDING,
        'RESCUE': NodeState.PENDING,
        'REBOOT': NodeState.REBOOTING,
        'HARD_REBOOT': NodeState.REBOOTING,
        'SHARE_IP': NodeState.PENDING,
        'SHARE_IP_NO_CONFIG': NodeState.PENDING,
        'DELETE_IP': NodeState.PENDING,
        'ERROR': NodeState.ERROR,
        'UNKNOWN': NodeState.UNKNOWN
    }

    # http://developer.openstack.org/api-ref-blockstorage-v2.html#volumes-v2
    VOLUME_STATE_MAP = {
        'creating': StorageVolumeState.CREATING,
        'available': StorageVolumeState.AVAILABLE,
        'attaching': StorageVolumeState.ATTACHING,
        'in-use': StorageVolumeState.INUSE,
        'deleting': StorageVolumeState.DELETING,
        'error': StorageVolumeState.ERROR,
        'error_deleting': StorageVolumeState.ERROR,
        'backing-up': StorageVolumeState.BACKUP,
        'restoring-backup': StorageVolumeState.BACKUP,
        'error_restoring': StorageVolumeState.ERROR,
        'error_extending': StorageVolumeState.ERROR,
    }

    # http://developer.openstack.org/api-ref-blockstorage-v2.html#ext-backups-v2
    SNAPSHOT_STATE_MAP = {
        'creating': VolumeSnapshotState.CREATING,
        'available': VolumeSnapshotState.AVAILABLE,
        'deleting': VolumeSnapshotState.DELETING,
        'error': VolumeSnapshotState.ERROR,
        'restoring': VolumeSnapshotState.RESTORING,
        'error_restoring': VolumeSnapshotState.ERROR
    }

    def __new__(cls, key, secret=None, secure=True, host=None, port=None,
                api_version=DEFAULT_API_VERSION, **kwargs):
        if cls is OpenStackNodeDriver:
            if api_version == '1.0':
                cls = OpenStack_1_0_NodeDriver
            elif api_version == '1.1':
                cls = OpenStack_1_1_NodeDriver
            elif api_version in ['2.0', '2.1', '2.2']:
                cls = OpenStack_2_NodeDriver
            else:
                raise NotImplementedError(
                    "No OpenStackNodeDriver found for API version %s" %
                    (api_version))
        return super(OpenStackNodeDriver, cls).__new__(cls)

    def __init__(self, *args, **kwargs):
        OpenStackDriverMixin.__init__(self, **kwargs)
        super(OpenStackNodeDriver, self).__init__(*args, **kwargs)

    @staticmethod
    def _paginated_request(url, obj, connection, params=None):
        """
        Perform multiple calls in order to have a full list of elements when
        the API responses are paginated.

        :param url: API endpoint
        :type url: ``str``

        :param obj: Result object key
        :type obj: ``str``

        :param connection: The API connection to use to perform the request
        :type connection: ``obj``

        :param params: Any request parameters
        :type params: ``dict``

        :return: ``list`` of API response objects
        :rtype: ``list``
        """
        params = params or {}
        objects = list()
        loop_count = 0
        while True:
            data = connection.request(url, params=params)
            values = data.object.get(obj, list())
            objects.extend(values)
            links = data.object.get('%s_links' % obj, list())
            next_links = [n for n in links if n['rel'] == 'next']
            if next_links:
                next_link = next_links[0]
                query = urlparse.urlparse(next_link['href'])
                # The query[4] references the query parameters from the url
                params.update(parse_qs(query[4]))
            else:
                break

            # Prevent the pagination from looping indefinitely in case
            # the API returns a loop for some reason.
            loop_count += 1
            if loop_count > PAGINATION_LIMIT:
                raise OpenStackException(
                    'Pagination limit reached for %s, the limit is %d. '
                    'This might indicate that your API is returning a '
                    'looping next target for pagination!' % (
                        url, PAGINATION_LIMIT
                    ), None
                )
        return {obj: objects}

    def _paginated_request_next(self, path, request_method, response_key):
        """
        Perform multiple calls and retrieve all the elements for a paginated
        response.

        This method utilizes "next" attribute in the response object.

        It also includes an infinite loop protection (if the "next" value
        matches the current path, it will abort).

        :param request_method: Method to call which will send the request and
                               return a response. This method will get passed
                               in "path" as a first argument.

        :param response_key: Key in the response object dictionary which
                             contains actual objects we are interested in.
        """
        iteration_count = 0

        result = []
        while path:
            response = request_method(path)
            items = response.object.get(response_key, []) or []
            result.extend(items)

            # Retrieve next path
            next_path = response.object.get('next', None)

            if next_path == path:
                # Likely an infinite loop since the next path matches the
                # current one
                break

            if iteration_count > PAGINATION_LIMIT:
                # We have iterated over PAGINATION_LIMIT pages, likely an
                # API returned an invalid response
                raise OpenStackException(
                    'Pagination limit reached for %s, the limit is %d. '
                    'This might indicate that your API is returning a '
                    'looping next target for pagination!' % (
                        path, PAGINATION_LIMIT
                    ), None
                )

            path = next_path
            iteration_count += 1

        return result

    def destroy_node(self, node):
        uri = '/servers/%s' % (node.id)
        resp = self.connection.request(uri, method='DELETE')
        # The OpenStack and Rackspace documentation both say this API will
        # return a 204, but in-fact, everyone everywhere agrees it actually
        # returns a 202, so we are going to accept either, and someday,
        # someone will fix either the implementation or the documentation to
        # agree.
        return resp.status in (httplib.NO_CONTENT, httplib.ACCEPTED)

    def reboot_node(self, node):
        # pylint: disable=no-member
        return self._reboot_node(node, reboot_type='HARD')

    def start_node(self, node):
        # pylint: disable=no-member
        return self._post_simple_node_action(node, 'os-start')

    def stop_node(self, node):
        # pylint: disable=no-member
        return self._post_simple_node_action(node, 'os-stop')

    def list_nodes(self, ex_all_tenants=False):
        """
        List the nodes in a tenant

        :param ex_all_tenants: List nodes for all the tenants. Note: Your user
                               must have admin privileges for this
                               functionality to work.
        :type ex_all_tenants: ``bool``
        """
        params = {}
        if ex_all_tenants:
            params = {'all_tenants': 1}

        # pylint: disable=no-member
        return self._to_nodes(
            self.connection.request('/servers/detail', params=params).object)

    def create_volume(self, size, name, location=None, snapshot=None,
                      ex_volume_type=None):
        """
        Create a new volume.

        :param size: Size of volume in gigabytes (required)
        :type size: ``int``

        :param name: Name of the volume to be created
        :type name: ``str``

        :param location: Which data center to create a volume in. If
                               empty, undefined behavior will be selected.
                               (optional)
        :type location: :class:`.NodeLocation`

        :param snapshot:  Snapshot from which to create the new
                          volume.  (optional)
        :type snapshot:  :class:`.VolumeSnapshot`

        :param ex_volume_type: What kind of volume to create.
                            (optional)
        :type ex_volume_type: ``str``

        :return: The newly created volume.
        :rtype: :class:`StorageVolume`
        """
        volume = {
            'display_name': name,
            'display_description': name,
            'size': size,
            'metadata': {
                'contents': name,
            },
        }

        if ex_volume_type:
            volume['volume_type'] = ex_volume_type

        if location:
            volume['availability_zone'] = location

        if snapshot:
            volume['snapshot_id'] = snapshot.id

        resp = self.connection.request('/os-volumes',
                                       method='POST',
                                       data={'volume': volume})

        # pylint: disable=no-member
        return self._to_volume(resp.object)

    def destroy_volume(self, volume):
        return self.connection.request('/os-volumes/%s' % volume.id,
                                       method='DELETE').success()

    def attach_volume(self, node, volume, device=None):
        # when "auto" or None is provided for device, openstack will let
        # the guest OS pick the next available device (fi. /dev/vdb)
        if device == "auto":
            device = None
        return self.connection.request(
            '/servers/%s/os-volume_attachments' % node.id,
            method='POST',
            data={
                'volumeAttachment': {
                    'volumeId': volume.id,
                    'device': device,
                }
            }).success()

    def detach_volume(self, volume, ex_node=None):
        # when ex_node is not provided, volume is detached from all nodes
        failed_nodes = []
        for attachment in volume.extra['attachments']:
            if not ex_node or ex_node.id in filter(None, (attachment.get(
                'serverId'
            ), attachment.get('server_id'))):
                response = self.connection.request(
                    '/servers/%s/os-volume_attachments/%s' %
                    (attachment.get('serverId') or attachment['server_id'],
                     attachment['id']),
                    method='DELETE')

                if not response.success():
                    failed_nodes.append(
                        attachment.get('serverId') or attachment['server_id']
                    )
        if failed_nodes:
            raise OpenStackException(
                'detach_volume failed for nodes with id: %s' %
                ', '.join(failed_nodes), 500, self
            )
        return True

    def list_volumes(self):
        # pylint: disable=no-member
        return self._to_volumes(
            self.connection.request('/os-volumes').object)

    def ex_get_volume(self, volumeId):
        # pylint: disable=no-member
        return self._to_volume(
            self.connection.request('/os-volumes/%s' % volumeId).object)

    def list_images(self, location=None, ex_only_active=True):
        """
        Lists all active images

        @inherits: :class:`NodeDriver.list_images`

        :param ex_only_active: True if list only active (optional)
        :type ex_only_active: ``bool``

        """
        # pylint: disable=no-member
        return self._to_images(
            self.connection.request('/images/detail').object, ex_only_active)

    def get_image(self, image_id):
        """
        Get an image based on an image_id

        @inherits: :class:`NodeDriver.get_image`

        :param image_id: Image identifier
        :type image_id: ``str``

        :return: A NodeImage object
        :rtype: :class:`NodeImage`

        """
        # pylint: disable=no-member
        return self._to_image(self.connection.request(
            '/images/%s' % (image_id,)).object['image'])

    def list_sizes(self, location=None):
        # pylint: disable=no-member
        return self._to_sizes(
            self.connection.request('/flavors/detail').object)

    def list_locations(self):
        return [NodeLocation(0, '', '', self)]

    def _ex_connection_class_kwargs(self):
        return self.openstack_connection_kwargs()

    def ex_get_node_details(self, node_id):
        """
        Lists details of the specified server.

        :param       node_id: ID of the node which should be used
        :type        node_id: ``str``

        :rtype: :class:`Node`
        """
        # @TODO: Remove this if in 0.6
        if isinstance(node_id, Node):
            node_id = node_id.id

        uri = '/servers/%s' % (node_id)
        try:
            resp = self.connection.request(uri, method='GET')
        except BaseHTTPError as e:
            if e.code == httplib.NOT_FOUND:
                return None
            raise

        # pylint: disable=no-member
        return self._to_node_from_obj(resp.object)

    def ex_soft_reboot_node(self, node):
        """
        Soft reboots the specified server

        :param      node:  node
        :type       node: :class:`Node`

        :rtype: ``bool``
        """
        # pylint: disable=no-member
        return self._reboot_node(node, reboot_type='SOFT')

    def ex_hard_reboot_node(self, node):
        """
        Hard reboots the specified server

        :param      node:  node
        :type       node: :class:`Node`

        :rtype: ``bool``
        """
        # pylint: disable=no-member
        return self._reboot_node(node, reboot_type='HARD')


class OpenStackNodeSize(NodeSize):
    """
    NodeSize class for the OpenStack.org driver.

    Following the example of OpenNebula.org driver
    and following guidelines:
    https://issues.apache.org/jira/browse/LIBCLOUD-119
    """

    def __init__(self, id, name, ram, disk, bandwidth, price, driver,
                 vcpus=None, ephemeral_disk=None, swap=None, extra=None):
        super(OpenStackNodeSize, self).__init__(id=id, name=name, ram=ram,
                                                disk=disk,
                                                bandwidth=bandwidth,
                                                price=price, driver=driver)
        self.vcpus = vcpus
        self.ephemeral_disk = ephemeral_disk
        self.swap = swap
        self.extra = extra

    def __repr__(self):
        return (('<OpenStackNodeSize: id=%s, name=%s, ram=%s, disk=%s, '
                 'bandwidth=%s, price=%s, driver=%s, vcpus=%s,  ...>')
                % (self.id, self.name, self.ram, self.disk, self.bandwidth,
                   self.price, self.driver.name, self.vcpus))


class OpenStack_1_0_Response(OpenStackResponse):
    def __init__(self, *args, **kwargs):
        # done because of a circular reference from
        # NodeDriver -> Connection -> Response
        self.node_driver = OpenStack_1_0_NodeDriver
        super(OpenStack_1_0_Response, self).__init__(*args, **kwargs)


class OpenStack_1_0_Connection(OpenStackComputeConnection):
    responseCls = OpenStack_1_0_Response
    default_content_type = 'application/xml; charset=UTF-8'
    accept_format = 'application/xml'
    XML_NAMESPACE = 'http://docs.rackspacecloud.com/servers/api/v1.0'


class OpenStack_1_0_NodeDriver(OpenStackNodeDriver):
    """
    OpenStack node driver.

    Extra node attributes:
        - password: root password, available after create.
        - hostId: represents the host your cloud server runs on
        - imageId: id of image
        - flavorId: id of flavor
    """
    connectionCls = OpenStack_1_0_Connection
    type = Provider.OPENSTACK

    features = {'create_node': ['generates_password']}

    def __init__(self, *args, **kwargs):
        self._ex_force_api_version = str(kwargs.pop('ex_force_api_version',
                                                    None))
        self.XML_NAMESPACE = self.connectionCls.XML_NAMESPACE
        super(OpenStack_1_0_NodeDriver, self).__init__(*args, **kwargs)

    def _to_images(self, object, ex_only_active):
        images = []
        for image in findall(object, 'image', self.XML_NAMESPACE):
            if ex_only_active and image.get('status') != 'ACTIVE':
                continue
            images.append(self._to_image(image))

        return images

    def _to_image(self, element):
        return NodeImage(id=element.get('id'),
                         name=element.get('name'),
                         driver=self.connection.driver,
                         extra={'updated': element.get('updated'),
                                'created': element.get('created'),
                                'status': element.get('status'),
                                'serverId': element.get('serverId'),
                                'progress': element.get('progress'),
                                'minDisk': element.get('minDisk'),
                                'minRam': element.get('minRam')
                                }
                         )

    def _change_password_or_name(self, node, name=None, password=None):
        uri = '/servers/%s' % (node.id)

        if not name:
            name = node.name

        body = {'xmlns': self.XML_NAMESPACE,
                'name': name}

        if password is not None:
            body['adminPass'] = password

        server_elm = ET.Element('server', body)

        resp = self.connection.request(
            uri, method='PUT', data=ET.tostring(server_elm))

        if resp.status == httplib.NO_CONTENT and password is not None:
            node.extra['password'] = password

        return resp.status == httplib.NO_CONTENT

    def create_node(self, name, size, image, ex_metadata=None, ex_files=None,
                    ex_shared_ip_group=None, ex_shared_ip_group_id=None):
        """
        Create a new node

        @inherits: :class:`NodeDriver.create_node`

        :keyword    ex_metadata: Key/Value metadata to associate with a node
        :type       ex_metadata: ``dict``

        :keyword    ex_files:   File Path => File contents to create on
                                the node
        :type       ex_files:   ``dict``

        :keyword    ex_shared_ip_group_id: The server is launched into
            that shared IP group
        :type       ex_shared_ip_group_id: ``str``
        """
        attributes = {'xmlns': self.XML_NAMESPACE,
                      'name': name,
                      'imageId': str(image.id),
                      'flavorId': str(size.id)}

        if ex_shared_ip_group:
            # Deprecate this. Be explicit and call the variable
            # ex_shared_ip_group_id since user needs to pass in the id, not the
            # name.
            warnings.warn('ex_shared_ip_group argument is deprecated.'
                          ' Please use ex_shared_ip_group_id')

        if ex_shared_ip_group_id:
            attributes['sharedIpGroupId'] = ex_shared_ip_group_id

        server_elm = ET.Element('server', attributes)

        metadata_elm = self._metadata_to_xml(ex_metadata or {})
        if metadata_elm:
            server_elm.append(metadata_elm)

        files_elm = self._files_to_xml(ex_files or {})
        if files_elm:
            server_elm.append(files_elm)

        resp = self.connection.request("/servers",
                                       method='POST',
                                       data=ET.tostring(server_elm))
        return self._to_node(resp.object)

    def ex_set_password(self, node, password):
        """
        Sets the Node's root password.

        This will reboot the instance to complete the operation.

        :class:`Node.extra['password']` will be set to the new value if the
        operation was successful.

        :param      node: node to set password
        :type       node: :class:`Node`

        :param      password: new password.
        :type       password: ``str``

        :rtype: ``bool``
        """
        return self._change_password_or_name(node, password=password)

    def ex_set_server_name(self, node, name):
        """
        Sets the Node's name.

        This will reboot the instance to complete the operation.

        :param      node: node to set name
        :type       node: :class:`Node`

        :param      name: new name
        :type       name: ``str``

        :rtype: ``bool``
        """
        return self._change_password_or_name(node, name=name)

    def ex_resize_node(self, node, size):
        """
        Change an existing server flavor / scale the server up or down.

        :param      node: node to resize.
        :type       node: :class:`Node`

        :param      size: new size.
        :type       size: :class:`NodeSize`

        :rtype: ``bool``
        """
        elm = ET.Element(
            'resize',
            {'xmlns': self.XML_NAMESPACE,
             'flavorId': str(size.id)}
        )

        resp = self.connection.request("/servers/%s/action" % (node.id),
                                       method='POST',
                                       data=ET.tostring(elm))
        return resp.status == httplib.ACCEPTED

    def ex_resize(self, node, size):
        """
        NOTE: This method is here for backward compatibility reasons.

        You should use ``ex_resize_node`` instead.
        """
        return self.ex_resize_node(node=node, size=size)

    def ex_confirm_resize(self, node):
        """
        Confirm a resize request which is currently in progress. If a resize
        request is not explicitly confirmed or reverted it's automatically
        confirmed after 24 hours.

        For more info refer to the API documentation: http://goo.gl/zjFI1

        :param      node: node for which the resize request will be confirmed.
        :type       node: :class:`Node`

        :rtype: ``bool``
        """
        elm = ET.Element(
            'confirmResize',
            {'xmlns': self.XML_NAMESPACE},
        )

        resp = self.connection.request("/servers/%s/action" % (node.id),
                                       method='POST',
                                       data=ET.tostring(elm))
        return resp.status == httplib.NO_CONTENT

    def ex_revert_resize(self, node):
        """
        Revert a resize request which is currently in progress.
        All resizes are automatically confirmed after 24 hours if they have
        not already been confirmed explicitly or reverted.

        For more info refer to the API documentation: http://goo.gl/AizBu

        :param      node: node for which the resize request will be reverted.
        :type       node: :class:`Node`

        :rtype: ``bool``
        """
        elm = ET.Element(
            'revertResize',
            {'xmlns': self.XML_NAMESPACE}
        )

        resp = self.connection.request("/servers/%s/action" % (node.id),
                                       method='POST',
                                       data=ET.tostring(elm))
        return resp.status == httplib.NO_CONTENT

    def ex_rebuild(self, node_id, image_id):
        """
        Rebuilds the specified server.

        :param       node_id: ID of the node which should be used
        :type        node_id: ``str``

        :param       image_id: ID of the image which should be used
        :type        image_id: ``str``

        :rtype: ``bool``
        """
        # @TODO: Remove those ifs in 0.6
        if isinstance(node_id, Node):
            node_id = node_id.id

        if isinstance(image_id, NodeImage):
            image_id = image_id.id

        elm = ET.Element(
            'rebuild',
            {'xmlns': self.XML_NAMESPACE,
             'imageId': image_id}
        )

        resp = self.connection.request("/servers/%s/action" % node_id,
                                       method='POST',
                                       data=ET.tostring(elm))
        return resp.status == httplib.ACCEPTED

    def ex_create_ip_group(self, group_name, node_id=None):
        """
        Creates a shared IP group.

        :param       group_name:  group name which should be used
        :type        group_name: ``str``

        :param       node_id: ID of the node which should be used
        :type        node_id: ``str``

        :rtype: ``bool``
        """
        # @TODO: Remove this if in 0.6
        if isinstance(node_id, Node):
            node_id = node_id.id

        group_elm = ET.Element(
            'sharedIpGroup',
            {'xmlns': self.XML_NAMESPACE,
             'name': group_name}
        )

        if node_id:
            ET.SubElement(
                group_elm,
                'server',
                {'id': node_id}
            )

        resp = self.connection.request('/shared_ip_groups',
                                       method='POST',
                                       data=ET.tostring(group_elm))
        return self._to_shared_ip_group(resp.object)

    def ex_list_ip_groups(self, details=False):
        """
        Lists IDs and names for shared IP groups.
        If details lists all details for shared IP groups.

        :param       details: True if details is required
        :type        details: ``bool``

        :rtype: ``list`` of :class:`OpenStack_1_0_SharedIpGroup`
        """
        uri = '/shared_ip_groups/detail' if details else '/shared_ip_groups'
        resp = self.connection.request(uri,
                                       method='GET')
        groups = findall(resp.object, 'sharedIpGroup',
                         self.XML_NAMESPACE)
        return [self._to_shared_ip_group(el) for el in groups]

    def ex_delete_ip_group(self, group_id):
        """
        Deletes the specified shared IP group.

        :param       group_id:  group id which should be used
        :type        group_id: ``str``

        :rtype: ``bool``
        """
        uri = '/shared_ip_groups/%s' % group_id
        resp = self.connection.request(uri, method='DELETE')
        return resp.status == httplib.NO_CONTENT

    def ex_share_ip(self, group_id, node_id, ip, configure_node=True):
        """
        Shares an IP address to the specified server.

        :param       group_id:  group id which should be used
        :type        group_id: ``str``

        :param       node_id: ID of the node which should be used
        :type        node_id: ``str``

        :param       ip: ip which should be used
        :type        ip: ``str``

        :param       configure_node: configure node
        :type        configure_node: ``bool``

        :rtype: ``bool``
        """
        # @TODO: Remove this if in 0.6
        if isinstance(node_id, Node):
            node_id = node_id.id

        if configure_node:
            str_configure = 'true'
        else:
            str_configure = 'false'

        elm = ET.Element(
            'shareIp',
            {'xmlns': self.XML_NAMESPACE,
             'sharedIpGroupId': group_id,
             'configureServer': str_configure},
        )

        uri = '/servers/%s/ips/public/%s' % (node_id, ip)

        resp = self.connection.request(uri,
                                       method='PUT',
                                       data=ET.tostring(elm))
        return resp.status == httplib.ACCEPTED

    def ex_unshare_ip(self, node_id, ip):
        """
        Removes a shared IP address from the specified server.

        :param       node_id: ID of the node which should be used
        :type        node_id: ``str``

        :param       ip: ip which should be used
        :type        ip: ``str``

        :rtype: ``bool``
        """
        # @TODO: Remove this if in 0.6
        if isinstance(node_id, Node):
            node_id = node_id.id

        uri = '/servers/%s/ips/public/%s' % (node_id, ip)

        resp = self.connection.request(uri,
                                       method='DELETE')
        return resp.status == httplib.ACCEPTED

    def ex_list_ip_addresses(self, node_id):
        """
        List all server addresses.

        :param       node_id: ID of the node which should be used
        :type        node_id: ``str``

        :rtype: :class:`OpenStack_1_0_NodeIpAddresses`
        """
        # @TODO: Remove this if in 0.6
        if isinstance(node_id, Node):
            node_id = node_id.id

        uri = '/servers/%s/ips' % node_id
        resp = self.connection.request(uri,
                                       method='GET')
        return self._to_ip_addresses(resp.object)

    def _metadata_to_xml(self, metadata):
        if not metadata:
            return None

        metadata_elm = ET.Element('metadata')
        for k, v in list(metadata.items()):
            meta_elm = ET.SubElement(metadata_elm, 'meta', {'key': str(k)})
            meta_elm.text = str(v)

        return metadata_elm

    def _files_to_xml(self, files):
        if not files:
            return None

        personality_elm = ET.Element('personality')
        for k, v in list(files.items()):
            file_elm = ET.SubElement(personality_elm,
                                     'file',
                                     {'path': str(k)})
            file_elm.text = base64.b64encode(b(v)).decode('ascii')

        return personality_elm

    def _reboot_node(self, node, reboot_type='SOFT'):
        resp = self._node_action(node, ['reboot', ('type', reboot_type)])
        return resp.status == httplib.ACCEPTED

    def _node_action(self, node, body):
        if isinstance(body, list):
            attr = ' '.join(['%s="%s"' % (item[0], item[1])
                             for item in body[1:]])
            body = '<%s xmlns="%s" %s/>' % (body[0], self.XML_NAMESPACE, attr)
        uri = '/servers/%s/action' % (node.id)
        resp = self.connection.request(uri, method='POST', data=body)
        return resp

    def _to_nodes(self, object):
        node_elements = findall(object, 'server', self.XML_NAMESPACE)
        return [self._to_node(el) for el in node_elements]

    def _to_node_from_obj(self, obj):
        return self._to_node(findall(obj, 'server', self.XML_NAMESPACE)[0])

    def _to_node(self, el):
        def get_ips(el):
            return [ip.get('addr') for ip in el]

        def get_meta_dict(el):
            d = {}
            for meta in el:
                d[meta.get('key')] = meta.text
            return d

        public_ip = get_ips(findall(el, 'addresses/public/ip',
                                    self.XML_NAMESPACE))
        private_ip = get_ips(findall(el, 'addresses/private/ip',
                                     self.XML_NAMESPACE))
        metadata = get_meta_dict(findall(el, 'metadata/meta',
                                         self.XML_NAMESPACE))

        n = Node(id=el.get('id'),
                 name=el.get('name'),
                 state=self.NODE_STATE_MAP.get(
                     el.get('status'), NodeState.UNKNOWN),
                 public_ips=public_ip,
                 private_ips=private_ip,
                 driver=self.connection.driver,
                 # pylint: disable=no-member
                 extra={
                     'password': el.get('adminPass'),
                     'hostId': el.get('hostId'),
                     'imageId': el.get('imageId'),
                     'flavorId': el.get('flavorId'),
                     'uri': "https://%s%s/servers/%s" % (
                         self.connection.host,
                         self.connection.request_path, el.get('id')),
                     'service_name': self.connection.get_service_name(),
                     'metadata': metadata})
        return n

    def _to_sizes(self, object):
        elements = findall(object, 'flavor', self.XML_NAMESPACE)
        return [self._to_size(el) for el in elements]

    def _to_size(self, el):
        vcpus = int(el.get('vcpus')) if el.get('vcpus', None) else None
        return OpenStackNodeSize(id=el.get('id'),
                                 name=el.get('name'),
                                 ram=int(el.get('ram')),
                                 disk=int(el.get('disk')),
                                 # XXX: needs hardcode
                                 vcpus=vcpus,
                                 bandwidth=None,
                                 extra=el.get('extra_specs'),
                                 # Hardcoded
                                 price=self._get_size_price(el.get('id')),
                                 driver=self.connection.driver)

    def ex_limits(self):
        """
        Extra call to get account's limits, such as
        rates (for example amount of POST requests per day)
        and absolute limits like total amount of available
        RAM to be used by servers.

        :return: dict with keys 'rate' and 'absolute'
        :rtype: ``dict``
        """

        def _to_rate(el):
            rate = {}
            for item in list(el.items()):
                rate[item[0]] = item[1]

            return rate

        def _to_absolute(el):
            return {el.get('name'): el.get('value')}

        limits = self.connection.request("/limits").object
        rate = [_to_rate(el) for el in findall(limits, 'rate/limit',
                                               self.XML_NAMESPACE)]
        absolute = {}
        for item in findall(limits, 'absolute/limit',
                            self.XML_NAMESPACE):
            absolute.update(_to_absolute(item))

        return {"rate": rate, "absolute": absolute}

    def create_image(self, node, name, description=None, reboot=True):
        """Create an image for node.

        @inherits: :class:`NodeDriver.create_image`

        :param      node: node to use as a base for image
        :type       node: :class:`Node`

        :param      name: name for new image
        :type       name: ``str``

        :rtype: :class:`NodeImage`
        """

        image_elm = ET.Element(
            'image',
            {'xmlns': self.XML_NAMESPACE,
             'name': name,
             'serverId': node.id}
        )

        return self._to_image(
            self.connection.request("/images", method="POST",
                                    data=ET.tostring(image_elm)).object)

    def delete_image(self, image):
        """Delete an image for node.

        @inherits: :class:`NodeDriver.delete_image`

        :param      image: the image to be deleted
        :type       image: :class:`NodeImage`

        :rtype: ``bool``
        """
        uri = '/images/%s' % image.id
        resp = self.connection.request(uri, method='DELETE')
        return resp.status == httplib.NO_CONTENT

    def _to_shared_ip_group(self, el):
        servers_el = findall(el, 'servers', self.XML_NAMESPACE)
        if servers_el:
            servers = [s.get('id')
                       for s in findall(servers_el[0], 'server',
                                        self.XML_NAMESPACE)]
        else:
            servers = None
        return OpenStack_1_0_SharedIpGroup(id=el.get('id'),
                                           name=el.get('name'),
                                           servers=servers)

    def _to_ip_addresses(self, el):
        public_ips = [ip.get('addr') for ip in findall(
            findall(el, 'public', self.XML_NAMESPACE)[0],
            'ip', self.XML_NAMESPACE)]
        private_ips = [ip.get('addr') for ip in findall(
            findall(el, 'private', self.XML_NAMESPACE)[0],
            'ip', self.XML_NAMESPACE)]

        return OpenStack_1_0_NodeIpAddresses(public_ips, private_ips)

    def _get_size_price(self, size_id):
        try:
            return get_size_price(driver_type='compute',
                                  driver_name=self.api_name,
                                  size_id=size_id)
        except KeyError:
            return 0.0


class OpenStack_1_0_SharedIpGroup(object):
    """
    Shared IP group info.
    """

    def __init__(self, id, name, servers=None):
        self.id = str(id)
        self.name = name
        self.servers = servers


class OpenStack_1_0_NodeIpAddresses(object):
    """
    List of public and private IP addresses of a Node.
    """

    def __init__(self, public_addresses, private_addresses):
        self.public_addresses = public_addresses
        self.private_addresses = private_addresses


class OpenStack_1_1_Response(OpenStackResponse):
    def __init__(self, *args, **kwargs):
        # done because of a circular reference from
        # NodeDriver -> Connection -> Response
        self.node_driver = OpenStack_1_1_NodeDriver
        super(OpenStack_1_1_Response, self).__init__(*args, **kwargs)


class OpenStackNetwork(object):
    """
    A Virtual Network.
    """

    def __init__(self, id, name, cidr, driver, extra=None):
        self.id = str(id)
        self.name = name
        self.cidr = cidr
        self.driver = driver
        self.extra = extra or {}

    def __repr__(self):
        return '<OpenStackNetwork id="%s" name="%s" cidr="%s">' % (self.id,
                                                                   self.name,
                                                                   self.cidr,)


class OpenStackNeutronNetwork(object):
    """
    A Virtual Neutron network
    """

    def __init__(self, id, name, status, subnets=[],
                 router_external=False, extra={}):
        self.id = id
        self.name = name
        self.status = status
        self.subnets = subnets
        self.router_external = router_external
        self.extra = extra

    def __repr__(self):
        return '<OpenStackNeutronNetwork ' \
               'id="%s" name="%s">' % (self.id, self.name)


class OpenStackSubnet(object):
    """
    An instance of a neutro subnet
    """

    def __init__(self, id, name, network_id, enable_dhcp=False, dns_nameservers=[], allocation_pools=[],
                 gateway_ip=None, cidr=None, ip_version=4, extra={}):
        self.id = id
        self.name = name
        self.network_id = network_id
        self.enable_dhcp = enable_dhcp
        self.dns_nameservers = dns_nameservers
        self.allocation_pools = allocation_pools
        self.gateway_ip = gateway_ip
        self.cidr = cidr
        self.ip_version = ip_version
        self.extra = extra

    def __repr__(self):
        return '<OpenStackSubnet id=%s name=%s cidr=%s>' % (self.id, self.name, self.cidr)


class OpenStackRouter(object):
    """
    An instance of a port
    """

    def __init__(self, id, name, status="ACTIVE", external_gateway_info={}, admin_state_up=False, extra={}):
        self.id = id
        self.name = name
        self.status = status
        self.external_gateway_info = external_gateway_info
        self.external_gateway = bool(external_gateway_info)
        self.admin_state_up = admin_state_up
        self.extra = {}

    def __repr__(self):
        return '<OpenStackRouter id=%s name=%s external_gateway=%s>' % (self.id, self.name, self.external_gateway)


class OpenStackSecurityGroup(object):
    """
    A Security Group.
    """

    def __init__(self, id, tenant_id, name, description, driver, rules=None,
                 extra=None):
        """
        Constructor.

        :keyword    id: Group id.
        :type       id: ``str``

        :keyword    tenant_id: Owner of the security group.
        :type       tenant_id: ``str``

        :keyword    name: Human-readable name for the security group. Might
                          not be unique.
        :type       name: ``str``

        :keyword    description: Human-readable description of a security
                                 group.
        :type       description: ``str``

        :keyword    rules: Rules associated with this group.
        :type       rules: ``list`` of
                    :class:`OpenStackSecurityGroupRule`

        :keyword    extra: Extra attributes associated with this group.
        :type       extra: ``dict``
        """
        self.id = id
        self.tenant_id = tenant_id
        self.name = name
        self.description = description
        self.driver = driver
        self.rules = rules or []
        self.extra = extra or {}

    def __repr__(self):
        return ('<OpenStackSecurityGroup id=%s tenant_id=%s name=%s \
        description=%s>' % (self.id, self.tenant_id, self.name,
                            self.description))


class OpenStackSecurityGroupRule(object):
    """
    A Rule of a Security Group.
    """

    def __init__(self, id, parent_group_id, ip_protocol, from_port, to_port,
                 driver, ip_range=None, group=None, tenant_id=None,
                 direction=None, extra=None):
        """
        Constructor.

        :keyword    id: Rule id.
        :type       id: ``str``

        :keyword    parent_group_id: ID of the parent security group.
        :type       parent_group_id: ``str``

        :keyword    ip_protocol: IP Protocol (icmp, tcp, udp, etc).
        :type       ip_protocol: ``str``

        :keyword    from_port: Port at start of range.
        :type       from_port: ``int``

        :keyword    to_port: Port at end of range.
        :type       to_port: ``int``

        :keyword    ip_range: CIDR for address range.
        :type       ip_range: ``str``

        :keyword    group: Name of a source security group to apply to rule.
        :type       group: ``str``

        :keyword    tenant_id: Owner of the security group.
        :type       tenant_id: ``str``

        :keyword    direction: Security group Direction (ingress or egress).
        :type       direction: ``str``

        :keyword    extra: Extra attributes associated with this rule.
        :type       extra: ``dict``
        """
        self.id = id
        self.parent_group_id = parent_group_id
        self.ip_protocol = ip_protocol
        self.from_port = from_port
        self.to_port = to_port
        self.driver = driver
        self.ip_range = ''
        self.group = {}
        self.direction = 'ingress'

        if group is None:
            self.ip_range = ip_range
        else:
            self.group = {'name': group, 'tenant_id': tenant_id}

        # by default in old versions only ingress was used
        if direction is not None:
            if direction in ['ingress', 'egress']:
                self.direction = direction
            else:
                raise OpenStackException("Security group direction incorrect "
                                         "value: ingress or egress.", 500,
                                         driver)

        self.tenant_id = tenant_id
        self.extra = extra or {}

    def __repr__(self):
        return ('<OpenStackSecurityGroupRule id=%s parent_group_id=%s \
                ip_protocol=%s from_port=%s to_port=%s>' % (self.id,
                self.parent_group_id, self.ip_protocol, self.from_port,
                self.to_port))


class OpenStackKeyPair(object):
    """
    A KeyPair.
    """

    def __init__(self, name, fingerprint, public_key, driver, private_key=None,
                 extra=None):
        """
        Constructor.

        :keyword    name: Name of the KeyPair.
        :type       name: ``str``

        :keyword    fingerprint: Fingerprint of the KeyPair
        :type       fingerprint: ``str``

        :keyword    public_key: Public key in OpenSSH format.
        :type       public_key: ``str``

        :keyword    private_key: Private key in PEM format.
        :type       private_key: ``str``

        :keyword    extra: Extra attributes associated with this KeyPair.
        :type       extra: ``dict``
        """
        self.name = name
        self.fingerprint = fingerprint
        self.public_key = public_key
        self.private_key = private_key
        self.driver = driver
        self.extra = extra or {}

    def __repr__(self):
        return ('<OpenStackKeyPair name=%s fingerprint=%s public_key=%s ...>'
                % (self.name, self.fingerprint, self.public_key))


class OpenStack_1_1_Connection(OpenStackComputeConnection):
    responseCls = OpenStack_1_1_Response
    accept_format = 'application/json'
    default_content_type = 'application/json; charset=UTF-8'

    def encode_data(self, data):
        return json.dumps(data)


class OpenStack_1_1_NodeDriver(OpenStackNodeDriver):
    """
    OpenStack node driver.
    """
    connectionCls = OpenStack_1_1_Connection
    type = Provider.OPENSTACK

    features = {"create_node": ["generates_password"]}
    _networks_url_prefix = '/os-networks'

    def __init__(self, *args, **kwargs):
        self._ex_force_api_version = str(kwargs.pop('ex_force_api_version',
                                                    None))
        super(OpenStack_1_1_NodeDriver, self).__init__(*args, **kwargs)

    def create_node(self, name, size, image=None, ex_keyname=None,
                    ex_userdata=None,
                    ex_config_drive=None, ex_security_groups=None,
                    ex_metadata=None, ex_files=None, networks=None,
                    ex_disk_config=None,
                    ex_admin_pass=None,
                    ex_availability_zone=None, ex_blockdevicemappings=None):
        """Create a new node

        @inherits:  :class:`NodeDriver.create_node`

        :keyword    ex_keyname:  The name of the key pair
        :type       ex_keyname:  ``str``

        :keyword    ex_userdata: String containing user data
                                 see
                                 https://help.ubuntu.com/community/CloudInit
        :type       ex_userdata: ``str``

        :keyword    ex_config_drive: Enable config drive
                                     see
                                     http://docs.openstack.org/grizzly/openstack-compute/admin/content/config-drive.html
        :type       ex_config_drive: ``bool``

        :keyword    ex_security_groups: List of security groups to assign to
                                        the node
        :type       ex_security_groups: ``list`` of
                                       :class:`OpenStackSecurityGroup`

        :keyword    ex_metadata: Key/Value metadata to associate with a node
        :type       ex_metadata: ``dict``

        :keyword    ex_files:   File Path => File contents to create on
                                the node
        :type       ex_files:   ``dict``


        :keyword    networks: The server is launched into a set of Networks.
        :type       networks: ``list`` of :class:`OpenStackNetwork`

        :keyword    ex_disk_config: Name of the disk configuration.
                                    Can be either ``AUTO`` or ``MANUAL``.
        :type       ex_disk_config: ``str``

        :keyword    ex_config_drive: If True enables metadata injection in a
                                     server through a configuration drive.
        :type       ex_config_drive: ``bool``

        :keyword    ex_admin_pass: The root password for the node
        :type       ex_admin_pass: ``str``

        :keyword    ex_availability_zone: Nova availability zone for the node
        :type       ex_availability_zone: ``str``
        """
        ex_metadata = ex_metadata or {}
        ex_files = ex_files or {}
        networks = networks or []
        ex_security_groups = ex_security_groups or []

        server_params = self._create_args_to_params(
            node=None,
            name=name,
            size=size, image=image, ex_keyname=ex_keyname,
            ex_userdata=ex_userdata, ex_config_drive=ex_config_drive,
            ex_security_groups=ex_security_groups, ex_metadata=ex_metadata,
            ex_files=ex_files, networks=networks,
            ex_disk_config=ex_disk_config,
            ex_availability_zone=ex_availability_zone,
            ex_blockdevicemappings=ex_blockdevicemappings)

        resp = self.connection.request("/servers",
                                       method='POST',
                                       data={'server': server_params})

        create_response = resp.object['server']
        server_resp = self.connection.request(
            '/servers/%s' % create_response['id'])
        server_object = server_resp.object['server']

        # adminPass is not always present
        # http://docs.openstack.org/essex/openstack-compute/admin/
        # content/configuring-compute-API.html#d6e1833
        server_object['adminPass'] = create_response.get('adminPass', None)

        return self._to_node(server_object)

    def _to_images(self, obj, ex_only_active):
        images = []
        for image in obj['images']:
            if ex_only_active and image.get('status') != 'ACTIVE':
                continue
            images.append(self._to_image(image))

        return images

    def _to_image(self, api_image):
        server = api_image.get('server', {})
        updated = api_image.get('updated_at') or api_image['updated']
        created = api_image.get('created_at') or api_image['created']
        min_ram = api_image.get('min_ram')

        if min_ram is None:
            min_ram = api_image.get('minRam')

        min_disk = api_image.get('min_disk')

        if min_disk is None:
            min_disk = api_image.get('minDisk')

        return NodeImage(
            id=api_image['id'],
            name=api_image['name'],
            driver=self,
            extra=dict(
                visibility=api_image.get('visibility'),
                updated=updated,
                created=created,
                status=api_image['status'],
                progress=api_image.get('progress'),
                metadata=api_image.get('metadata'),
                os_type=api_image.get('os_type'),
                serverId=server.get('id'),
                minDisk=min_disk,
                minRam=min_ram,
            )
        )

    def _to_image_member(self, api_image_member):
        created = api_image_member['created_at']
        updated = api_image_member.get('updated_at')
        return NodeImageMember(
            id=api_image_member['member_id'],
            image_id=api_image_member['image_id'],
            state=api_image_member['status'],
            created=created,
            driver=self,
            extra=dict(
                schema=api_image_member.get('schema'),
                updated=updated,
            )
        )

    def _to_nodes(self, obj):
        servers = obj['servers']
        return [self._to_node(server) for server in servers]

    def _to_volumes(self, obj):
        volumes = obj['volumes']
        return [self._to_volume(volume) for volume in volumes]

    def _to_snapshots(self, obj):
        snapshots = obj['snapshots']
        return [self._to_snapshot(snapshot) for snapshot in snapshots]

    def _to_sizes(self, obj):
        flavors = obj['flavors']
        return [self._to_size(flavor) for flavor in flavors]

    def _create_args_to_params(self, node, **kwargs):
        server_params = {
            'name': kwargs.get('name'),
            'metadata': kwargs.get('ex_metadata', {}) or {},
            'personality': self._files_to_personality(kwargs.get("ex_files",
                                                                 {}) or {})
        }

        if kwargs.get('ex_availability_zone', None):
            server_params['availability_zone'] = kwargs['ex_availability_zone']

        if kwargs.get('ex_keyname', None):
            server_params['key_name'] = kwargs['ex_keyname']

        if kwargs.get('ex_userdata', None):
            server_params['user_data'] = base64.b64encode(
                b(kwargs['ex_userdata'])).decode('ascii')

        if kwargs.get('ex_disk_config', None):
            server_params['OS-DCF:diskConfig'] = kwargs['ex_disk_config']

        if kwargs.get('ex_config_drive', None):
            server_params['config_drive'] = str(kwargs['ex_config_drive'])

        if kwargs.get('ex_admin_pass', None):
            server_params['adminPass'] = kwargs['ex_admin_pass']

        if kwargs.get('networks', None):
            networks = kwargs['networks'] or []
            networks = [{'uuid': network.id} for network in networks]
            server_params['networks'] = networks

        if kwargs.get('ex_security_groups', None):
            server_params['security_groups'] = []
            for security_group in kwargs['ex_security_groups'] or []:
                name = security_group.name
                server_params['security_groups'].append({'name': name})

        if kwargs.get('ex_blockdevicemappings', None):
            if kwargs['ex_blockdevicemappings'][0].get('volume_id'):
                server_params['block_device_mapping'] = \
                    kwargs['ex_blockdevicemappings']
            else:
                server_params['block_device_mapping_v2'] = \
                    kwargs['ex_blockdevicemappings']

        if kwargs.get('name', None):
            server_params['name'] = kwargs.get('name')
        else:
            server_params['name'] = node.name

        if kwargs.get('image', None):
            server_params['imageRef'] = kwargs.get('image').id
        else:
            server_params['imageRef'] = node.extra.get(
                'imageId', ''
            ) if node else ''

        if kwargs.get('size', None):
            server_params['flavorRef'] = kwargs.get('size').id
        else:
            server_params['flavorRef'] = node.extra.get('flavorId')

        return server_params

    def _files_to_personality(self, files):
        rv = []

        for k, v in list(files.items()):
            rv.append({'path': k, 'contents': base64.b64encode(b(v))})

        return rv

    def _reboot_node(self, node, reboot_type='SOFT'):
        resp = self._node_action(node, 'reboot', type=reboot_type)
        return resp.status == httplib.ACCEPTED

    def ex_set_password(self, node, password):
        """
        Changes the administrator password for a specified server.

        :param      node: Node to rebuild.
        :type       node: :class:`Node`

        :param      password: The administrator password.
        :type       password: ``str``

        :rtype: ``bool``
        """
        resp = self._node_action(node, 'changePassword', adminPass=password)
        node.extra['password'] = password
        return resp.status == httplib.ACCEPTED

    def ex_rebuild(self, node, image, **kwargs):
        """
        Rebuild a Node.

        :param      node: Node to rebuild.
        :type       node: :class:`Node`

        :param      image: New image to use.
        :type       image: :class:`NodeImage`

        :keyword    ex_metadata: Key/Value metadata to associate with a node
        :type       ex_metadata: ``dict``

        :keyword    ex_files:   File Path => File contents to create on
                                the node
        :type       ex_files:   ``dict``

        :keyword    ex_keyname:  Name of existing public key to inject into
                                 instance
        :type       ex_keyname:  ``str``

        :keyword    ex_userdata: String containing user data
                                 see
                                 https://help.ubuntu.com/community/CloudInit
        :type       ex_userdata: ``str``

        :keyword    ex_security_groups: List of security groups to assign to
                                        the node
        :type       ex_security_groups: ``list`` of
                                       :class:`OpenStackSecurityGroup`

        :keyword    ex_disk_config: Name of the disk configuration.
                                    Can be either ``AUTO`` or ``MANUAL``.
        :type       ex_disk_config: ``str``

        :keyword    ex_config_drive: If True enables metadata injection in a
                                     server through a configuration drive.
        :type       ex_config_drive: ``bool``

        :rtype: ``bool``
        """
        server_params = self._create_args_to_params(node, image=image,
                                                    **kwargs)
        resp = self._node_action(node, 'rebuild', **server_params)
        return resp.status == httplib.ACCEPTED

    def ex_resize(self, node, size):
        """
        Change a node size.

        :param      node: Node to resize.
        :type       node: :class:`Node`

        :type       size: :class:`NodeSize`
        :param      size: New size to use.

        :rtype: ``bool``
        """
        server_params = {'flavorRef': size.id}
        resp = self._node_action(node, 'resize', **server_params)
        return resp.status == httplib.ACCEPTED

    def ex_confirm_resize(self, node):
        """
        Confirms a pending resize action.

        :param      node: Node to resize.
        :type       node: :class:`Node`

        :rtype: ``bool``
        """
        resp = self._node_action(node, 'confirmResize')
        return resp.status == httplib.NO_CONTENT

    def ex_revert_resize(self, node):
        """
        Cancels and reverts a pending resize action.

        :param      node: Node to resize.
        :type       node: :class:`Node`

        :rtype: ``bool``
        """
        resp = self._node_action(node, 'revertResize')
        return resp.status == httplib.ACCEPTED

    def create_image(self, node, name, metadata=None):
        """
        Creates a new image.

        :param      node: Node
        :type       node: :class:`Node`

        :param      name: The name for the new image.
        :type       name: ``str``

        :param      metadata: Key and value pairs for metadata.
        :type       metadata: ``dict``

        :rtype: :class:`NodeImage`
        """
        optional_params = {}
        if metadata:
            optional_params['metadata'] = metadata
        resp = self._node_action(node, 'createImage', name=name,
                                 **optional_params)
        image_id = self._extract_image_id_from_url(resp.headers['location'])
        return self.get_image(image_id=image_id)

    def ex_set_server_name(self, node, name):
        """
        Sets the Node's name.

        :param      node: Node
        :type       node: :class:`Node`

        :param      name: The name of the server.
        :type       name: ``str``

        :rtype: :class:`Node`
        """
        return self._update_node(node, name=name)

    def ex_get_metadata(self, node):
        """
        Get a Node's metadata.

        :param      node: Node
        :type       node: :class:`Node`

        :return: Key/Value metadata associated with node.
        :rtype: ``dict``
        """
        return self.connection.request(
            '/servers/%s/metadata' % (node.id,),
            method='GET',).object['metadata']

    def ex_set_metadata(self, node, metadata):
        """
        Sets the Node's metadata.

        :param      node: Node
        :type       node: :class:`Node`

        :param      metadata: Key/Value metadata to associate with a node
        :type       metadata: ``dict``

        :rtype: ``dict``
        """
        return self.connection.request(
            '/servers/%s/metadata' % (node.id,), method='PUT',
            data={'metadata': metadata}
        ).object['metadata']

    def ex_update_node(self, node, **node_updates):
        """
        Update the Node's editable attributes.  The OpenStack API currently
        supports editing name and IPv4/IPv6 access addresses.

        The driver currently only supports updating the node name.

        :param      node: Node
        :type       node: :class:`Node`

        :keyword    name:   New name for the server
        :type       name:   ``str``

        :rtype: :class:`Node`
        """
        potential_data = self._create_args_to_params(node, **node_updates)
        updates = {'name': potential_data['name']}
        return self._update_node(node, **updates)

    def _neutron_endpoint(func):
        """
        This is a hack. To change the endpoint to neutron and back to
        compute/nova.
        """

        def neutron_connection(self):
            self.connection.service_name = "neutron"
            self.connection.service_type = "network"
            self.connection.get_service_catalog()
            self._networks_url_prefix = '/v2.0/networks'
            self._subnets_url_prefix = '/v2.0/subnets'

        def restore_connection(self):
            self.connection.service_name = "nova"
            self.connection.service_type = "compute"
            self.connection.get_service_catalog()
            self._networks_url_prefix = '/os-networks'

        from functools import wraps

        @wraps(func)
        def wrapper(*args, **kwargs):
            neutron_connection(args[0])
            try:
                re = func(*args, **kwargs)
            finally:
                restore_connection(args[0])
            return re

        return wrapper

    def _to_networks(self, obj):
        networks = obj['networks']
        return [self._to_network(network) for network in networks]

    def _to_network(self, obj):
        return OpenStackNetwork(id=obj['id'],
                                name=obj['label'],
                                cidr=obj.get('cidr', None),
                                driver=self)

    def _to_neutron_networks(self, obj):
        networks = obj['networks']
        return [self._to_neutron_network(network) for network in networks]

    def _to_neutron_network(self, obj):
        return OpenStackNeutronNetwork(id=obj.pop('id'),
                                       name=obj.pop('name'),
                                       status=obj.pop('status'),
                                       subnets=obj.pop('subnets', []),
                                       router_external=obj.pop(
                                       "router:external", False),
                                       extra=obj)

    def ex_list_networks(self):
        """
        Get a list of Networks that are available.

        :rtype: ``list`` of :class:`OpenStackNetwork`
        """
        if self.connectionCls is OpenStack_2_Connection:
            return self.ex_list_neutron_networks()

        response = self.connection.request(self._networks_url_prefix).object
        return self._to_networks(response)

<<<<<<< HEAD
    @_neutron_endpoint
    def ex_list_neutron_networks(self):
        response = self.connection.request(self._networks_url_prefix).object
        return self._to_neutron_networks(response)

    def _to_subnets(self, obj_subnets):
        subnets = obj_subnets['subnets']
        return [self._to_subnet(subnet) for subnet in subnets]

    def _to_subnet(self, obj):
        return OpenStackSubnet(id=obj.pop('id'), name=obj.pop('name'),
                               network_id=obj.pop('network_id'),
                               enable_dhcp=obj.pop('enable_dhcp', False),
                               dns_nameservers=obj.pop('dns_nameservers', []),
                               allocation_pools=obj.pop(
                                   'allocation_pools', []),
                               gateway_ip=obj.pop('gateway_ip', ''),
                               cidr=obj.pop('cidr', ''),
                               ip_version=obj.pop('ip_version', 4), extra=obj)

    @_neutron_endpoint
    def ex_list_subnets(self, filters=None):
=======
    def ex_get_network(self, network_id):
        """
        Retrieve the Network with the given ID

        :param networkId: ID of the network
        :type networkId: ``str``

        :rtype :class:`OpenStackNetwork`
        """
        request_url = "{networks_url_prefix}/{network_id}".format(
            networks_url_prefix=self._networks_url_prefix,
            network_id=network_id
        )
        response = self.connection.request(request_url).object
        return self._to_network(response['network'])

    def ex_create_network(self, name, cidr):
>>>>>>> 9642ab66
        """
        Get a list of Subnets
        """
        params = filters or {}

        subnets = self.connection.request(self._subnets_url_prefix,
                                          params=params).object
        return self._to_subnets(subnets)

    def _to_routers(self, obj_routers):
        routers = obj_routers['routers']
        return [self._to_router(router) for router in routers]

    def _to_router(self, obj):
        return OpenStackRouter(id=obj.pop('id'), name=obj.pop('name'),
                               status=obj.pop('status'),
                               external_gateway_info=obj.pop(
                                   'external_gateway_info', {}),
                               admin_state_up=obj.pop('admin_state_up', False),
                               extra=obj)

    @_neutron_endpoint
    def ex_list_routers(self):
        """
        List routers
        """
        routers = self.connection.request('/v2.0/routers', method='GET').object

        return self._to_routers(routers)

    @_neutron_endpoint
    def ex_create_network(self, name, admin_state_up=True, shared=False):
        """
        Create a new neutron Network

        :param name: Name of the network which should be used
        :type name: ``str``

        :param admin_state_up: The administrative state of the network
        :type admin_state_up: ``bool``

        :param shared: Admin-only. Indicates whether this network is shared across all tenants.
        :type shared: ``bool``

        :param tenant_id: The ID of the tenant that owns the network.
        :type tenant_id: ``str``

        :return: :class:`OpenStackNeutronNetwork`
        """
        data = {
            'network': {
                'name': name,
                'admin_state_up': admin_state_up,
                'shared': shared,
            }
        }

        response = self.connection.request(self._networks_url_prefix,
                                           method='POST', data=data).object

        return self._to_neutron_network(response['network'])


    @_neutron_endpoint
    def ex_delete_network(self, network):
        """
        Delete neutron network
        """
        response = self.connection.request(self._networks_url_prefix +
                                           "/%s" % network.id, method='DELETE').object

        return response


    @_neutron_endpoint
    def ex_create_subnet(self, name, network_id, cidr, allocation_pools=[], gateway_ip=None,
                         ip_version="4", enable_dhcp=True):

        data = {
            'subnet': {
                'name': name,
                'network_id': network_id,
                'ip_version': ip_version,
                'cidr': cidr,
                'gateway_ip': gateway_ip,
                'allocation_pools': allocation_pools,
                'enable_dhcp': enable_dhcp
            }
        }

        response = self.connection.request(self._subnets_url_prefix,
                                           method='POST', data=data).object

        subnet = response['subnet']
        return self._to_subnet(subnet)

    @_neutron_endpoint
    def ex_delete_subnet(self, subnet_id):
        """
        Delete neutron subnet
        """

        response = self.connection.request(self._subnets_url_prefix +
                                           "/%s" % subnet_id, method='DELETE').object

        return response

    def ex_open_console(self, node_id):
        """
        Get remote console URL

        :param      node: node
        :type       node: :class:`Node`

        :return: Dictionary with the output
        :rtype: ``dict``

        """
        microversion = 2.0  # TODO: figure this out dynamically
        if microversion >= 2.5:
            data = {
                "remote_console": {
                    "protocol": "vnc",
                    "type": "novnc"
                }
            }
            uri = '/servers/%s/remote-consoles'
        else:
            data = {
                "os-getVNCConsole": {
                    "type": "novnc"
                }
            }
            uri = '/servers/%s/action'

        resp = self.connection.request(uri % node_id,
                                       method='POST', data=data).object
        console = resp.get('remote_console') or resp.get('console', {})
        return console.get('url')

    def ex_get_console_output(self, node, length=None):
        """
        Get console output

        :param      node: node
        :type       node: :class:`Node`

        :param      length: Optional number of lines to fetch from the
                            console log
        :type       length: ``int``

        :return: Dictionary with the output
        :rtype: ``dict``
        """

        data = {
            "os-getConsoleOutput": {
                "length": length
            }
        }

        resp = self.connection.request('/servers/%s/action' % node.id,
                                       method='POST', data=data).object
        return resp

    def ex_list_snapshots(self):
        return self._to_snapshots(
            self.connection.request('/os-snapshots').object)

    def ex_get_snapshot(self, snapshotId):
        return self._to_snapshot(
            self.connection.request('/os-snapshots/%s' % snapshotId).object)

    def list_volume_snapshots(self, volume):
        return [snapshot for snapshot in self.ex_list_snapshots()
                if snapshot.extra['volume_id'] == volume.id]

    def create_volume_snapshot(self, volume, name=None, ex_description=None,
                               ex_force=True):
        """
        Create snapshot from volume

        :param volume: Instance of `StorageVolume`
        :type  volume: `StorageVolume`

        :param name: Name of snapshot (optional)
        :type  name: `str` | `NoneType`

        :param ex_description: Description of the snapshot (optional)
        :type  ex_description: `str` | `NoneType`

        :param ex_force: Specifies if we create a snapshot that is not in
                         state `available`. For example `in-use`. Defaults
                         to True. (optional)
        :type  ex_force: `bool`

        :rtype: :class:`VolumeSnapshot`
        """
        data = {'snapshot': {'volume_id': volume.id, 'force': ex_force}}

        if name is not None:
            data['snapshot']['display_name'] = name

        if ex_description is not None:
            data['snapshot']['display_description'] = ex_description

        return self._to_snapshot(self.connection.request('/os-snapshots',
                                                         method='POST',
                                                         data=data).object)

    def destroy_volume_snapshot(self, snapshot):
        resp = self.connection.request('/os-snapshots/%s' % snapshot.id,
                                       method='DELETE')
        return resp.status == httplib.NO_CONTENT

    def ex_create_snapshot(self, volume, name, description=None, force=False):
        """
        Create a snapshot based off of a volume.

        :param      volume: volume
        :type       volume: :class:`StorageVolume`

        :keyword    name: New name for the volume snapshot
        :type       name: ``str``

        :keyword    description: Description of the snapshot (optional)
        :type       description: ``str``

        :keyword    force: Whether to force creation (optional)
        :type       force: ``bool``

        :rtype:     :class:`VolumeSnapshot`
        """
        warnings.warn('This method has been deprecated in favor of the '
                      'create_volume_snapshot method')
        return self.create_volume_snapshot(volume, name,
                                           ex_description=description,
                                           ex_force=force)

    def ex_delete_snapshot(self, snapshot):
        """
        Delete a VolumeSnapshot

        :param      snapshot: snapshot
        :type       snapshot: :class:`VolumeSnapshot`

        :rtype:     ``bool``
        """
        warnings.warn('This method has been deprecated in favor of the '
                      'destroy_volume_snapshot method')
        return self.destroy_volume_snapshot(snapshot)

    def _to_security_group_rules(self, obj):
        return [self._to_security_group_rule(security_group_rule) for
                security_group_rule in obj]

    def _to_security_group_rule(self, obj):
        ip_range = group = tenant_id = None
        if obj['group'] == {}:
            ip_range = obj['ip_range'].get('cidr', None)
        else:
            group = obj['group'].get('name', None)
            tenant_id = obj['group'].get('tenant_id', None)

        return OpenStackSecurityGroupRule(
            id=obj['id'], parent_group_id=obj['parent_group_id'],
            ip_protocol=obj['ip_protocol'], from_port=obj['from_port'],
            to_port=obj['to_port'], driver=self, ip_range=ip_range,
            group=group, tenant_id=tenant_id)

    def _to_security_groups(self, obj):
        security_groups = obj['security_groups']
        return [self._to_security_group(security_group) for security_group in
                security_groups]

    def _to_security_group(self, obj):
        rules = self._to_security_group_rules(obj.get('security_group_rules',
                                                      obj.get('rules', [])))
        return OpenStackSecurityGroup(id=obj['id'],
                                      tenant_id=obj['tenant_id'],
                                      name=obj['name'],
                                      description=obj.get('description', ''),
                                      rules=rules,
                                      driver=self)

    def ex_list_security_groups(self):
        """
        Get a list of Security Groups that are available.

        :rtype: ``list`` of :class:`OpenStackSecurityGroup`
        """
        return self._to_security_groups(
            self.connection.request('/os-security-groups').object)

    def ex_get_node_security_groups(self, node):
        """
        Get Security Groups of the specified server.

        :rtype: ``list`` of :class:`OpenStackSecurityGroup`
        """
        return self._to_security_groups(
            self.connection.request('/servers/%s/os-security-groups' %
                                    (node.id)).object)

    def ex_create_security_group(self, name, description):
        """
        Create a new Security Group

        :param name: Name of the new Security Group
        :type  name: ``str``

        :param description: Description of the new Security Group
        :type  description: ``str``

        :rtype: :class:`OpenStackSecurityGroup`
        """
        return self._to_security_group(self.connection.request(
            '/os-security-groups', method='POST',
            data={'security_group': {'name': name, 'description': description}}
        ).object['security_group'])

    def ex_delete_security_group(self, security_group):
        """
        Delete a Security Group.

        :param security_group: Security Group should be deleted
        :type  security_group: :class:`OpenStackSecurityGroup`

        :rtype: ``bool``
        """
        resp = self.connection.request('/os-security-groups/%s' %
                                       (security_group.id),
                                       method='DELETE')
        return resp.status in (httplib.NO_CONTENT, httplib.ACCEPTED)

    def ex_create_security_group_rule(self, security_group, ip_protocol,
                                      from_port, to_port, cidr=None,
                                      source_security_group=None):
        """
        Create a new Rule in a Security Group

        :param security_group: Security Group in which to add the rule
        :type  security_group: :class:`OpenStackSecurityGroup`

        :param ip_protocol: Protocol to which this rule applies
                            Examples: tcp, udp, ...
        :type  ip_protocol: ``str``

        :param from_port: First port of the port range
        :type  from_port: ``int``

        :param to_port: Last port of the port range
        :type  to_port: ``int``

        :param cidr: CIDR notation of the source IP range for this rule
        :type  cidr: ``str``

        :param source_security_group: Existing Security Group to use as the
                                      source (instead of CIDR)
        :type  source_security_group: L{OpenStackSecurityGroup

        :rtype: :class:`OpenStackSecurityGroupRule`
        """
        source_security_group_id = None
        if type(source_security_group) == OpenStackSecurityGroup:
            source_security_group_id = source_security_group.id

        return self._to_security_group_rule(self.connection.request(
            '/os-security-group-rules', method='POST',
            data={'security_group_rule': {
                'ip_protocol': ip_protocol,
                'from_port': from_port,
                'to_port': to_port,
                'cidr': cidr,
                'group_id': source_security_group_id,
                'parent_group_id': security_group.id}}
        ).object['security_group_rule'])

    def ex_delete_security_group_rule(self, rule):
        """
        Delete a Rule from a Security Group.

        :param rule: Rule should be deleted
        :type  rule: :class:`OpenStackSecurityGroupRule`

        :rtype: ``bool``
        """
        resp = self.connection.request('/os-security-group-rules/%s' %
                                       (rule.id), method='DELETE')
        return resp.status == httplib.NO_CONTENT

    def _to_key_pairs(self, obj):
        key_pairs = obj['keypairs']
        key_pairs = [self._to_key_pair(key_pair['keypair']) for key_pair in
                     key_pairs]
        return key_pairs

    def _to_key_pair(self, obj):
        key_pair = KeyPair(name=obj['name'],
                           fingerprint=obj['fingerprint'],
                           public_key=obj['public_key'],
                           private_key=obj.get('private_key', None),
                           driver=self)
        return key_pair

    def list_key_pairs(self):
        response = self.connection.request('/os-keypairs')
        key_pairs = self._to_key_pairs(response.object)
        return key_pairs

    def get_key_pair(self, name):
        self.connection.set_context({'key_pair_name': name})

        response = self.connection.request('/os-keypairs/%s' % (name))
        key_pair = self._to_key_pair(response.object['keypair'])
        return key_pair

    def create_key_pair(self, name):
        data = {'keypair': {'name': name}}
        response = self.connection.request('/os-keypairs', method='POST',
                                           data=data)
        key_pair = self._to_key_pair(response.object['keypair'])
        return key_pair

    def import_key_pair_from_string(self, name, key_material):
        data = {'keypair': {'name': name, 'public_key': key_material}}
        response = self.connection.request('/os-keypairs', method='POST',
                                           data=data)
        key_pair = self._to_key_pair(response.object['keypair'])
        return key_pair

    def delete_key_pair(self, key_pair):
        """
        Delete a KeyPair.

        :param keypair: KeyPair to delete
        :type  keypair: :class:`OpenStackKeyPair`

        :rtype: ``bool``
        """
        response = self.connection.request('/os-keypairs/%s' % (key_pair.name),
                                           method='DELETE')
        return response.status == httplib.ACCEPTED

    def ex_list_keypairs(self):
        """
        Get a list of KeyPairs that are available.

        :rtype: ``list`` of :class:`OpenStackKeyPair`
        """
        warnings.warn('This method has been deprecated in favor of '
                      'list_key_pairs method')

        return self.list_key_pairs()

    def ex_create_keypair(self, name):
        """
        Create a new KeyPair

        :param name: Name of the new KeyPair
        :type  name: ``str``

        :rtype: :class:`OpenStackKeyPair`
        """
        warnings.warn('This method has been deprecated in favor of '
                      'create_key_pair method')

        return self.create_key_pair(name=name)

    def ex_import_keypair(self, name, keyfile):
        """
        Import a KeyPair from a file

        :param name: Name of the new KeyPair
        :type  name: ``str``

        :param keyfile: Path to the public key file (in OpenSSH format)
        :type  keyfile: ``str``

        :rtype: :class:`OpenStackKeyPair`
        """
        warnings.warn('This method has been deprecated in favor of '
                      'import_key_pair_from_file method')

        return self.import_key_pair_from_file(name=name, key_file_path=keyfile)

    def ex_import_keypair_from_string(self, name, key_material):
        """
        Import a KeyPair from a string

        :param name: Name of the new KeyPair
        :type  name: ``str``

        :param key_material: Public key (in OpenSSH format)
        :type  key_material: ``str``

        :rtype: :class:`OpenStackKeyPair`
        """
        warnings.warn('This method has been deprecated in favor of '
                      'import_key_pair_from_string method')

        return self.import_key_pair_from_string(name=name,
                                                key_material=key_material)

    def ex_delete_keypair(self, keypair):
        """
        Delete a KeyPair.

        :param keypair: KeyPair to delete
        :type  keypair: :class:`OpenStackKeyPair`

        :rtype: ``bool``
        """
        warnings.warn('This method has been deprecated in favor of '
                      'delete_key_pair method')

        return self.delete_key_pair(key_pair=keypair)

    def ex_get_size(self, size_id):
        """
        Get a NodeSize

        :param      size_id: ID of the size which should be used
        :type       size_id: ``str``

        :rtype: :class:`NodeSize`
        """
        return self._to_size(self.connection.request(
            '/flavors/%s' % (size_id,)) .object['flavor'])

    def get_image(self, image_id):
        """
        Get a NodeImage

        @inherits: :class:`NodeDriver.get_image`

        :param      image_id: ID of the image which should be used
        :type       image_id: ``str``

        :rtype: :class:`NodeImage`
        """
        return self._to_image(self.connection.request(
            '/images/%s' % (image_id,)).object['image'])

    def delete_image(self, image):
        """
        Delete a NodeImage

        @inherits: :class:`NodeDriver.delete_image`

        :param      image: image witch should be used
        :type       image: :class:`NodeImage`

        :rtype: ``bool``
        """
        resp = self.connection.request('/images/%s' % (image.id,),
                                       method='DELETE')
        return resp.status == httplib.NO_CONTENT

    def _node_action(self, node, action, **params):
        params = params or None
        return self.connection.request('/servers/%s/action' % (node.id,),
                                       method='POST', data={action: params})

    def _update_node(self, node, **node_updates):
        """
        Updates the editable attributes of a server, which currently include
        its name and IPv4/IPv6 access addresses.
        """
        return self._to_node(
            self.connection.request(
                '/servers/%s' % (node.id,), method='PUT',
                data={'server': node_updates}
            ).object['server']
        )

    def _to_node_from_obj(self, obj):
        return self._to_node(obj['server'])

    def _to_node(self, api_node):
        public_networks_labels = ['public', 'internet']

        public_ips, private_ips = [], []

        for label, values in api_node['addresses'].items():
            for value in values:
                ip = value['addr']
                is_public_ip = False

                # Openstack sets 'OS-EXT-IPS:type' to 'floating'
                # for public and 'fixed' for private
                explicit_ip_type = value.get('OS-EXT-IPS:type', None)

                if label in public_networks_labels:
                    is_public_ip = True
                elif explicit_ip_type == 'floating':
                    is_public_ip = True
                elif explicit_ip_type == 'fixed':
                    is_public_ip = False

                if is_public_ip:
                    public_ips.append(ip)
                else:
                    private_ips.append(ip)

        # Sometimes 'image' attribute is not present if the node is in an error
        # state
        image = api_node.get('image', None)
        image_id = image.get('id', None) if image else None
        config_drive = api_node.get("config_drive", False)
        volumes_attached = api_node.get('os-extended-volumes:volumes_attached')
        created = parse_date(api_node["created"])

        return Node(
            id=api_node['id'],
            name=api_node['name'],
            state=self.NODE_STATE_MAP.get(api_node['status'],
                                          NodeState.UNKNOWN),
            public_ips=public_ips,
            private_ips=private_ips,
            created_at=created,
            driver=self,
            extra=dict(
                addresses=api_node['addresses'],
                hostId=api_node['hostId'],
                access_ip=api_node.get('accessIPv4'),
                access_ipv6=api_node.get('accessIPv6', None),
                # Docs says "tenantId", but actual is "tenant_id". *sigh*
                # Best handle both.
                tenantId=api_node.get('tenant_id') or api_node['tenantId'],
                userId=api_node.get('user_id', None),
                imageId=image_id,
                flavorId=api_node['flavor']['id'],
                uri=next(link['href'] for link in api_node['links'] if
                         link['rel'] == 'self'),
                # pylint: disable=no-member
                service_name=self.connection.get_service_name(),
                metadata=api_node['metadata'],
                password=api_node.get('adminPass', None),
                created=api_node['created'],
                updated=api_node['updated'],
                key_name=api_node.get('key_name', None),
                disk_config=api_node.get('OS-DCF:diskConfig', None),
                config_drive=config_drive,
                availability_zone=api_node.get('OS-EXT-AZ:availability_zone'),
                volumes_attached=volumes_attached,
                task_state=api_node.get("OS-EXT-STS:task_state", None),
                vm_state=api_node.get("OS-EXT-STS:vm_state", None),
                power_state=api_node.get("OS-EXT-STS:power_state", None),
                progress=api_node.get("progress", None),
                fault=api_node.get('fault')
            ),
        )

    def _to_volume(self, api_node):
        if 'volume' in api_node:
            api_node = api_node['volume']

        state = self.VOLUME_STATE_MAP.get(api_node['status'],
                                          StorageVolumeState.UNKNOWN)

        return StorageVolume(
            id=api_node['id'],
            name=api_node.get('displayName', api_node.get('name')),
            size=api_node['size'],
            state=state,
            driver=self,
            extra={
                'description': api_node.get('displayDescription',
                                            api_node.get('description')),
                'attachments': [att for att in api_node['attachments'] if att],
                # TODO: remove in 1.18.0
                'state': api_node.get('status', None),
                'snapshot_id': api_node.get('snapshot_id',
                                            api_node.get('snapshotId')),
                'location': api_node.get('availability_zone',
                                         api_node.get('availabilityZone')),
                'volume_type': api_node.get('volume_type',
                                            api_node.get('volumeType')),
                'metadata': api_node.get('metadata', None),
                'created_at': api_node.get('created_at',
                                           api_node.get('createdAt'))
            }
        )

    def _to_snapshot(self, data):
        if 'snapshot' in data:
            data = data['snapshot']

        volume_id = data.get('volume_id', data.get('volumeId', None))
        display_name = data.get('name',
                                data.get('display_name',
                                         data.get('displayName', None)))
        created_at = data.get('created_at', data.get('createdAt', None))
        description = data.get('description',
                               data.get('display_description',
                                        data.get('displayDescription', None)))
        status = data.get('status', None)

        extra = {'volume_id': volume_id,
                 'name': display_name,
                 'created': created_at,
                 'description': description,
                 'status': status}

        state = self.SNAPSHOT_STATE_MAP.get(
            status,
            VolumeSnapshotState.UNKNOWN
        )

        try:
            created_dt = parse_date(created_at)
        except ValueError:
            created_dt = None

        snapshot = VolumeSnapshot(id=data['id'], driver=self,
                                  size=data['size'], extra=extra,
                                  created=created_dt, state=state,
                                  name=display_name)
        return snapshot

    def _to_size(self, api_flavor, price=None, bandwidth=None):
        # if provider-specific subclasses can get better values for
        # price/bandwidth, then can pass them in when they super().
        if not price:
            price = self._get_size_price(str(api_flavor['id']))

        extra = api_flavor.get('OS-FLV-WITH-EXT-SPECS:extra_specs', {})
        return OpenStackNodeSize(
            id=api_flavor['id'],
            name=api_flavor['name'],
            ram=api_flavor['ram'],
            disk=api_flavor['disk'],
            vcpus=api_flavor['vcpus'],
            ephemeral_disk=api_flavor.get('OS-FLV-EXT-DATA:ephemeral', None),
            swap=api_flavor['swap'],
            extra=extra,
            bandwidth=bandwidth,
            price=price,
            driver=self,
        )

    def _get_size_price(self, size_id):
        try:
            return get_size_price(
                driver_type='compute',
                driver_name=self.api_name,
                size_id=size_id,
            )
        except KeyError:
            return(0.0)

    def _extract_image_id_from_url(self, location_header):
        path = urlparse.urlparse(location_header).path
        image_id = path.split('/')[-1]
        return image_id

    def ex_rescue(self, node, password=None):
        # Requires Rescue Mode extension
        """
        Rescue a node

        :param      node: node
        :type       node: :class:`Node`

        :param      password: password
        :type       password: ``str``

        :rtype: :class:`Node`
        """
        if password:
            resp = self._node_action(node, 'rescue', adminPass=password)
        else:
            resp = self._node_action(node, 'rescue')
            password = json.loads(resp.body)['adminPass']
        node.extra['password'] = password
        return node

    def ex_unrescue(self, node):
        """
        Unrescue a node

        :param      node: node
        :type       node: :class:`Node`

        :rtype: ``bool``
        """
        resp = self._node_action(node, 'unrescue')
        return resp.status == httplib.ACCEPTED

    def _to_floating_ip_pools(self, obj):
        pool_elements = obj['floating_ip_pools']
        return [self._to_floating_ip_pool(pool) for pool in pool_elements]

    def _to_floating_ip_pool(self, obj):
        return OpenStack_1_1_FloatingIpPool(obj['name'], self.connection)

    def ex_list_floating_ip_pools(self):
        """
        List available floating IP pools

        :rtype: ``list`` of :class:`OpenStack_1_1_FloatingIpPool`
        """
        return self._to_floating_ip_pools(
            self.connection.request('/os-floating-ip-pools').object)

    def _to_floating_ips(self, obj):
        ip_elements = obj['floatingips']
        return [self._to_floating_ip(ip) for ip in ip_elements]

    def _to_floating_ip(self, obj):
        return OpenStack_1_1_FloatingIpAddress(id=obj.pop('id'),
                                               floating_ip_address=obj.pop('floating_ip_address'),
                                               floating_network_id=obj.pop('floating_network_id'),
                                               fixed_ip_address=obj.pop('fixed_ip_address', ''),
                                               status=obj.pop('status', False),
                                               port_id=obj.pop('port_id', None),
                                               extra=obj)


    @_neutron_endpoint
    def ex_list_floating_ips(self):
        """
        List floating IPs

        :rtype: ``list`` of :class:`OpenStack_1_1_FloatingIpAddress`
        """
        return self._to_floating_ips(
            self.connection.request('/v2.0/floatingips').object)

    @_neutron_endpoint
    def ex_list_ports(self):
        """
        List ports
        """
        resp = self.connection.request('/v2.0/ports', method='GET').object

        return resp['ports']

    def ex_get_floating_ip(self, ip):
        """
        Get specified floating IP

        :param      ip: floating IP to get
        :type       ip: ``str``

        :rtype: :class:`OpenStack_1_1_FloatingIpAddress`
        """
        floating_ips = self.ex_list_floating_ips()
        ip_obj, = [x for x in floating_ips if x.ip_address == ip]
        return ip_obj

    @_neutron_endpoint
    def ex_create_floating_ip(self, floating_network_id, port_id=None):
        data = {
            "floatingip":
                {
                    "port_id": port_id,
                    "floating_network_id": floating_network_id
                }
        }

        resp = self.connection.request('/v2.0/floatingips', method='POST',
                                       data=data).object

        return self._to_floating_ip(resp['floatingip'])

    @_neutron_endpoint
    def ex_delete_floating_ip(self, floating_ip_id):
        """
        Delete specified floating IP

        :param      ip: floating IP to remove
        :type       ip: :class:`OpenStack_1_1_FloatingIpAddress`

        :rtype: ``bool``
        """
        resp = self.connection.request(
            '/v2.0/floatingips/%s' % floating_ip_id, method='DELETE')
        return resp.status in (httplib.NO_CONTENT, httplib.ACCEPTED)

    def ex_attach_floating_ip_to_node(self, node, ip):
        """
        Attach the floating IP to the node

        :param      node: node
        :type       node: :class:`Node`

        :param      ip: floating IP to attach
        :type       ip: ``str`` or :class:`OpenStack_1_1_FloatingIpAddress`

        :rtype: ``bool``
        """
        address = ip.ip_address if hasattr(ip, 'ip_address') else ip
        data = {
            'addFloatingIp': {'address': address}
        }
        resp = self.connection.request('/servers/%s/action' % node.id,
                                       method='POST', data=data)
        return resp.status == httplib.ACCEPTED

    def ex_detach_floating_ip_from_node(self, node, ip):
        """
        Detach the floating IP from the node

        :param      node: node
        :type       node: :class:`Node`

        :param      ip: floating IP to remove
        :type       ip: ``str`` or :class:`OpenStack_1_1_FloatingIpAddress`

        :rtype: ``bool``
        """
        address = ip.ip_address if hasattr(ip, 'ip_address') else ip
        data = {
            'removeFloatingIp': {'address': address}
        }
        resp = self.connection.request('/servers/%s/action' % node.id,
                                       method='POST', data=data)
        return resp.status == httplib.ACCEPTED

    @_neutron_endpoint
    def ex_associate_floating_ip_to_node(self, floating_ip_id, port_id):
        data = {
            "floatingip":
                {
                "port_id": port_id
                }
        }
        resp = self.connection.request('/v2.0/floatingips/%s' % floating_ip_id,
                                       method='PUT',
                                       data=data).object

        return self._to_floating_ip(resp['floatingip'])

    @_neutron_endpoint
    def ex_disassociate_floating_ip_from_node(self, floating_ip_id):
        data = {
            "floatingip":
                {
                "port_id": None
                }
        }
        resp = self.connection.request('/v2.0/floatingips/%s' % floating_ip_id,
                                       method='PUT',
                                       data=data).object

        return self._to_floating_ip(resp['floatingip'])

    def ex_get_metadata_for_node(self, node):
        """
        Return the metadata associated with the node.

        :param      node: Node instance
        :type       node: :class:`Node`

        :return: A dictionary or other mapping of strings to strings,
                 associating tag names with tag values.
        :type tags: ``dict``
        """
        return node.extra['metadata']

    def ex_pause_node(self, node):
        return self._post_simple_node_action(node, 'pause')

    def ex_unpause_node(self, node):
        return self._post_simple_node_action(node, 'unpause')

    def ex_start_node(self, node):
        # NOTE: This method is here for backward compatibility reasons after
        # this method was promoted to be part of the standard compute API in
        # Libcloud v2.7.0
        return self.start_node(node=node)

    def ex_stop_node(self, node):
        # NOTE: This method is here for backward compatibility reasons after
        # this method was promoted to be part of the standard compute API in
        # Libcloud v2.7.0
        return self.stop_node(node=node)

    def ex_suspend_node(self, node):
        return self._post_simple_node_action(node, 'suspend')

    def ex_resume_node(self, node):
        return self._post_simple_node_action(node, 'resume')

    def _post_simple_node_action(self, node, action):
        """ Post a simple, data-less action to the OS node action endpoint
        :param `Node` node:
        :param str action: the action to call
        :return `bool`: a boolean that indicates success
        """
        uri = '/servers/{node_id}/action'.format(node_id=node.id)
        resp = self.connection.request(uri, method='POST', data={action: None})
        return resp.status == httplib.ACCEPTED


class OpenStack_2_Connection(OpenStackComputeConnection):
    responseCls = OpenStack_1_1_Response
    accept_format = 'application/json'
    default_content_type = 'application/json; charset=UTF-8'

    def encode_data(self, data):
        return json.dumps(data)


class OpenStack_2_ImageConnection(OpenStackImageConnection):
    responseCls = OpenStack_1_1_Response
    accept_format = 'application/json'
    default_content_type = 'application/json; charset=UTF-8'

    def encode_data(self, data):
        return json.dumps(data)


class OpenStack_2_NetworkConnection(OpenStackNetworkConnection):
    responseCls = OpenStack_1_1_Response
    accept_format = 'application/json'
    default_content_type = 'application/json; charset=UTF-8'

    def encode_data(self, data):
        return json.dumps(data)


class OpenStack_2_VolumeV2Connection(OpenStackVolumeV2Connection):
    responseCls = OpenStack_1_1_Response
    accept_format = 'application/json'
    default_content_type = 'application/json; charset=UTF-8'

    def encode_data(self, data):
        return json.dumps(data)


class OpenStack_2_PortInterfaceState(Type):
    """
    Standard states of OpenStack_2_PortInterfaceState
    """
    BUILD = 'build'
    ACTIVE = 'active'
    DOWN = 'down'
    UNKNOWN = 'unknown'


class OpenStack_2_NodeDriver(OpenStack_1_1_NodeDriver):
    """
    OpenStack node driver.
    """
    connectionCls = OpenStack_2_Connection

    # Previously all image functionality was available through the
    # compute API. This deprecated proxied API does not offer all
    # functionality that the Glance Image service API offers.
    # See https://developer.openstack.org/api-ref/compute/
    #
    # > These APIs are proxy calls to the Image service. Nova has deprecated
    # > all the proxy APIs and users should use the native APIs instead. These
    # > will fail with a 404 starting from microversion 2.36. See: Relevant
    # > Image APIs.
    #
    # For example, managing image visibility and sharing machine
    # images across tenants can not be done using the proxied image API in the
    # compute endpoint, but it can be done with the Glance Image API.
    # See https://developer.openstack.org/api-ref/
    # image/v2/index.html#list-image-members
    image_connectionCls = OpenStack_2_ImageConnection
    image_connection = None

    # Similarly not all node-related operations are exposed through the
    # compute API
    # See https://developer.openstack.org/api-ref/compute/
    # For example, creating a new node in an OpenStack that is configured to
    # create a new port for every new instance will make it so that if that
    # port is detached it disappears. But if the port is manually created
    # beforehand using the neutron network API and node is booted with that
    # port pre-specified, then detaching that port later will result in that
    # becoming a re-attachable resource much like a floating ip. So because
    # even though this is the compute driver, we do connect to the networking
    # API here because some operations relevant for compute can only be
    # accessed from there.
    network_connectionCls = OpenStack_2_NetworkConnection
    network_connection = None

    # Similarly all image operations are noe exposed through the block-storage
    # API of the cinder service:
    # https://developer.openstack.org/api-ref/block-storage/
    volumev2_connectionCls = OpenStack_2_VolumeV2Connection
    volumev2_connection = None

    type = Provider.OPENSTACK

    features = {"create_node": ["generates_password"]}
    _networks_url_prefix = '/v2.0/networks'
    _subnets_url_prefix = '/v2.0/subnets'

    PORT_INTERFACE_MAP = {
        'BUILD': OpenStack_2_PortInterfaceState.BUILD,
        'ACTIVE': OpenStack_2_PortInterfaceState.ACTIVE,
        'DOWN': OpenStack_2_PortInterfaceState.DOWN,
        'UNKNOWN': OpenStack_2_PortInterfaceState.UNKNOWN
    }

    def __init__(self, *args, **kwargs):
        original_connectionCls = self.connectionCls
        self._ex_force_api_version = str(kwargs.pop('ex_force_api_version',
                                                    None))
        if 'ex_force_auth_version' not in kwargs:
            kwargs['ex_force_auth_version'] = '3.x_password'

        original_ex_force_base_url = kwargs.get('ex_force_base_url')

        # We run the init once to get the Glance V2 API connection
        # and put that on the object under self.image_connection.
        if original_ex_force_base_url or kwargs.get('ex_force_image_url'):
            kwargs['ex_force_base_url'] = \
                str(kwargs.pop('ex_force_image_url',
                               original_ex_force_base_url))
        self.connectionCls = self.image_connectionCls
        super(OpenStack_2_NodeDriver, self).__init__(*args, **kwargs)
        self.image_connection = self.connection

        # We run the init once to get the Cinder V2 API connection
        # and put that on the object under self.volumev2_connection.
        if original_ex_force_base_url or kwargs.get('ex_force_volume_url'):
            kwargs['ex_force_base_url'] = \
                str(kwargs.pop('ex_force_volume_url',
                               original_ex_force_base_url))
        self.connectionCls = self.volumev2_connectionCls
        super(OpenStack_2_NodeDriver, self).__init__(*args, **kwargs)
        self.volumev2_connection = self.connection

        # We run the init once to get the Neutron V2 API connection
        # and put that on the object under self.network_connection.
        if original_ex_force_base_url or kwargs.get('ex_force_network_url'):
            kwargs['ex_force_base_url'] = \
                str(kwargs.pop('ex_force_network_url',
                               original_ex_force_base_url))
        self.connectionCls = self.network_connectionCls
        super(OpenStack_2_NodeDriver, self).__init__(*args, **kwargs)
        self.network_connection = self.connection

        # We run the init once again to get the compute API connection
        # and that's put under self.connection as normal.
        self._ex_force_base_url = original_ex_force_base_url
        if original_ex_force_base_url:
            kwargs['ex_force_base_url'] = self._ex_force_base_url
        self.connectionCls = original_connectionCls
        super(OpenStack_2_NodeDriver, self).__init__(*args, **kwargs)

    def _to_port(self, element):
        created = element.get('created_at')
        updated = element.get('updated_at')
        return OpenStack_2_PortInterface(
            id=element['id'],
            state=self.PORT_INTERFACE_MAP.get(
                element.get('status'), OpenStack_2_PortInterfaceState.UNKNOWN
            ),
            created=created,
            driver=self,
            extra=dict(
                admin_state_up=element['admin_state_up'],
                allowed_address_pairs=element['allowed_address_pairs'],
                binding_vnic_type=element['binding:vnic_type'],
                device_id=element['device_id'],
                description=element['description'],
                device_owner=element['device_owner'],
                fixed_ips=element['fixed_ips'],
                mac_address=element['mac_address'],
                name=element['name'],
                network_id=element['network_id'],
                project_id=element.get('project_id', None),
                port_security_enabled=element.get('port_security_enabled',
                                                  None),
                revision_number=element.get('revision_number', None),
                security_groups=element['security_groups'],
                tags=element.get('tags', None),
                tenant_id=element['tenant_id'],
                updated=updated,
            )
        )

    def list_nodes(self, ex_all_tenants=False):
        """
        List the nodes in a tenant

        :param ex_all_tenants: List nodes for all the tenants. Note: Your user
                               must have admin privileges for this
                               functionality to work.
        :type ex_all_tenants: ``bool``
        """
        params = {}
        if ex_all_tenants:
            params = {'all_tenants': 1}
        return self._to_nodes(self._paginated_request(
            '/servers/detail', 'servers', self.connection, params=params))

    def get_image(self, image_id):
        """
        Get a NodeImage using the V2 Glance API

        @inherits: :class:`OpenStack_1_1_NodeDriver.get_image`

        :param      image_id: ID of the image which should be used
        :type       image_id: ``str``

        :rtype: :class:`NodeImage`
        """
        return self._to_image(self.image_connection.request(
            '/v2/images/%s' % (image_id,)).object)

    def list_images(self, location=None, ex_only_active=True):
        """
        Lists all active images using the V2 Glance API

        @inherits: :class:`NodeDriver.list_images`

        :param location: Which data center to list the images in. If
                               empty, undefined behavior will be selected.
                               (optional)
        :type location: :class:`.NodeLocation`

        :param ex_only_active: True if list only active (optional)
        :type ex_only_active: ``bool``
        """
        if location is not None:
            raise NotImplementedError(
                "location in list_images is not implemented "
                "in the OpenStack_2_NodeDriver")
        if not ex_only_active:
            raise NotImplementedError(
                "ex_only_active in list_images is not implemented "
                "in the OpenStack_2_NodeDriver")

        result = self._paginated_request_next(
            path='/v2/images',
            request_method=self.image_connection.request,
            response_key='images')

        images = []
        for item in result:
            images.append(self._to_image(item))

        return images

    def ex_update_image(self, image_id, data):
        """
        Patch a NodeImage. Can be used to set visibility

        :param      image_id: ID of the image which should be used
        :type       image_id: ``str``

        :param      data: The data to PATCH, either a dict or a list
        for example: [
          {'op': 'replace', 'path': '/visibility', 'value': 'shared'}
        ]
        :type       data: ``dict|list``

        :rtype: :class:`NodeImage`
        """
        response = self.image_connection.request(
            '/v2/images/%s' % (image_id,),
            headers={'Content-type': 'application/'
                                     'openstack-images-'
                                     'v2.1-json-patch'},
            method='PATCH', data=data
        )
        return self._to_image(response.object)

    def ex_list_image_members(self, image_id):
        """
        List all members of an image. See
        https://developer.openstack.org/api-ref/image/v2/index.html#sharing

        :param      image_id: ID of the image of which the members should
        be listed
        :type       image_id: ``str``

        :rtype: ``list`` of :class:`NodeImageMember`
        """
        response = self.image_connection.request(
            '/v2/images/%s/members' % (image_id,)
        )
        image_members = []
        for image_member in response.object['members']:
            image_members.append(self._to_image_member(image_member))
        return image_members

    def ex_create_image_member(self, image_id, member_id):
        """
        Give a project access to an image.

        The image should have visibility status 'shared'.

        Note that this is not an idempotent operation. If this action is
        attempted using a tenant that is already in the image members
        group the API will throw a Conflict (409).
        See the 'create-image-member' section on
        https://developer.openstack.org/api-ref/image/v2/index.html

        :param str image_id: The ID of the image to share with the specified
        tenant
        :param str member_id: The ID of the project / tenant (the image member)
        Note that this is the Keystone project ID and not the project name,
        so something like e2151b1fe02d4a8a2d1f5fc331522c0a
        :return None:

        :param      image_id: ID of the image to share
        :type       image_id: ``str``

        :param      project: ID of the project to give access to the image
        :type       image_id: ``str``

        :rtype: ``list`` of :class:`NodeImageMember`
        """
        data = {'member': member_id}
        response = self.image_connection.request(
            '/v2/images/%s/members' % image_id,
            method='POST', data=data
        )
        return self._to_image_member(response.object)

    def ex_get_image_member(self, image_id, member_id):
        """
        Get a member of an image by id

        :param      image_id: ID of the image of which the member should
        be listed
        :type       image_id: ``str``

        :param      member_id: ID of the member to list
        :type       image_id: ``str``

        :rtype: ``list`` of :class:`NodeImageMember`
        """
        response = self.image_connection.request(
            '/v2/images/%s/members/%s' % (image_id, member_id)
        )
        return self._to_image_member(response.object)

    def ex_accept_image_member(self, image_id, member_id):
        """
        Accept a pending image as a member.

        This call is idempotent unlike ex_create_image_member,
        you can accept the same image many times.

        :param      image_id: ID of the image to accept
        :type       image_id: ``str``

        :param      project: ID of the project to accept the image as
        :type       image_id: ``str``

        :rtype: ``bool``
        """
        data = {'status': 'accepted'}
        response = self.image_connection.request(
            '/v2/images/%s/members/%s' % (image_id, member_id),
            method='PUT', data=data
        )
        return self._to_image_member(response.object)

    def _to_networks(self, obj):
        networks = obj['networks']
        return [self._to_network(network) for network in networks]

    def _to_network(self, obj):
        extra = {}
        if obj.get('router:external', None):
            extra['router:external'] = obj.get('router:external')
        if obj.get('subnets', None):
            extra['subnets'] = obj.get('subnets')
        return OpenStackNetwork(id=obj['id'],
                                name=obj['name'],
                                cidr=None,
                                driver=self,
                                extra=extra)

    def ex_list_networks(self):
        """
        Get a list of Networks that are available.

        :rtype: ``list`` of :class:`OpenStackNetwork`
        """
        # FIXME Use ex_list_neutron_networks to preserve backwards
        # compatibility in Mist
        if self.connectionCls is OpenStack_2_Connection:
            return self.ex_list_neutron_networks()
        response = self.network_connection.request(
            self._networks_url_prefix).object
        return self._to_networks(response)

    def ex_get_network(self, network_id):
        """
        Retrieve the Network with the given ID

        :param networkId: ID of the network
        :type networkId: ``str``

        :rtype :class:`OpenStackNetwork`
        """
        request_url = "{networks_url_prefix}/{network_id}".format(
            networks_url_prefix=self._networks_url_prefix,
            network_id=network_id
        )
        response = self.network_connection.request(request_url).object
        return self._to_network(response['network'])

    def ex_create_network(self, name, **kwargs):
        """
        Create a new Network

        :param name: Name of network which should be used
        :type name: ``str``

        :rtype: :class:`OpenStackNetwork`
        """
        data = {'network': {'name': name}}
        # Add optional values
        for key, value in kwargs.items():
            data['network'][key] = value
        response = self.network_connection.request(self._networks_url_prefix,
                                                   method='POST',
                                                   data=data).object
        return self._to_network(response['network'])

    def ex_delete_network(self, network):
        """
        Delete a Network

        :param network: Network which should be used
        :type network: :class:`OpenStackNetwork`

        :rtype: ``bool``
        """
        resp = self.network_connection.request(
            '%s/%s' % (self._networks_url_prefix,
                       network.id), method='DELETE')
        return resp.status in (httplib.NO_CONTENT, httplib.ACCEPTED)

    def _to_subnets(self, obj):
        subnets = obj['subnets']
        return [self._to_subnet(subnet) for subnet in subnets]

    def _to_subnet_new(self, obj):  # FIXME
        # Renamed function for backwards compatibility in Mist
        extra = {}
        if obj.get('router:external', None):
            extra['router:external'] = obj.get('router:external')
        if obj.get('subnets', None):
            extra['subnets'] = obj.get('subnets')
        return OpenStack_2_SubNet(id=obj['id'],
                                  name=obj['name'],
                                  cidr=obj['cidr'],
                                  network_id=obj['network_id'],
                                  driver=self,
                                  extra=extra)

    def ex_list_subnets(self, filters=None):
        """
        Get a list of Subnet that are available.

        :rtype: ``list`` of :class:`OpenStack_2_SubNet`
        """
        params = filters or {}
        response = self.network_connection.request(
            self._subnets_url_prefix, params=params).object
        return self._to_subnets(response)

    def ex_create_subnet(self, name, network, cidr, ip_version=4,
                         description='', dns_nameservers=None,
                         host_routes=None):
        """
        Create a new Subnet

        :param name: Name of subnet which should be used
        :type name: ``str``

        :param network: Parent network of the subnet
        :type network: ``OpenStackNetwork``

        :param cidr: cidr of network which should be used
        :type cidr: ``str``

        :param ip_version: ip_version of subnet which should be used
        :type ip_version: ``int``

        :param description: Description for the resource.
        :type description: ``str``

        :param dns_nameservers: List of dns name servers.
        :type dns_nameservers: ``list`` of ``str``

        :param host_routes: Additional routes for the subnet.
        :type host_routes: ``list`` of ``str``

        :rtype: :class:`OpenStack_2_SubNet`
        """
        data = {
            'subnet':
                {
                    'cidr': cidr,
                    'network_id': network.id,
                    'ip_version': ip_version,
                    'name': name or '',
                    'description': description or '',
                    'dns_nameservers': dns_nameservers or [],
                    'host_routes': host_routes or []
                }
        }
        response = self.network_connection.request(
            self._subnets_url_prefix, method='POST', data=data).object
        return self._to_subnet(response['subnet'])

    def ex_delete_subnet(self, subnet):
        """
        Delete a Subnet

        :param subnet: Subnet which should be deleted
        :type subnet: :class:`OpenStack_2_SubNet`

        :rtype: ``bool``
        """
        resp = self.network_connection.request('%s/%s' % (
            self._subnets_url_prefix, subnet.id), method='DELETE')
        return resp.status in (httplib.NO_CONTENT, httplib.ACCEPTED)

    def ex_update_subnet(self, subnet, name=None, description=None,
                         dns_nameservers=None, host_routes=None):
        """
        Update data of an existing SubNet

        :param subnet: Subnet which should be updated
        :type subnet: :class:`OpenStack_2_SubNet`

        :param name: Name of subnet which should be used
        :type name: ``str``

        :param description: Description for the resource.
        :type description: ``str``

        :param dns_nameservers: List of dns name servers.
        :type dns_nameservers: ``list`` of ``str``

        :param host_routes: Additional routes for the subnet.
        :type host_routes: ``list`` of ``str``

        :rtype: :class:`OpenStack_2_SubNet`
        """
        data = {'subnet': {}}
        if name is not None:
            data['subnet']['name'] = name
        if description is not None:
            data['subnet']['description'] = description
        if dns_nameservers is not None:
            data['subnet']['dns_nameservers'] = dns_nameservers
        if host_routes is not None:
            data['subnet']['host_routes'] = host_routes
        response = self.network_connection.request(
            "%s/%s" % (self._subnets_url_prefix, subnet.id),
            method='PUT', data=data).object
        return self._to_subnet(response['subnet'])

    def ex_list_ports(self):
        """
        List all OpenStack_2_PortInterfaces

        https://developer.openstack.org/api-ref/network/v2/#list-ports

        :rtype: ``list`` of :class:`OpenStack_2_PortInterface`
        """
        response = self._paginated_request(
            '/v2.0/ports', 'ports', self.network_connection)
        return [self._to_port(port) for port in response['ports']]

    def ex_delete_port(self, port):
        """
        Delete an OpenStack_2_PortInterface

        https://developer.openstack.org/api-ref/network/v2/#delete-port

        :param      port: port interface to remove
        :type       port: :class:`OpenStack_2_PortInterface`

        :rtype: ``bool``
         """
        response = self.network_connection.request(
            '/v2.0/ports/%s' % port.id, method='DELETE'
        )
        return response.success()

    def ex_detach_port_interface(self, node, port):
        """
        Detaches an OpenStack_2_PortInterface interface from a Node.
        :param      node: node
        :type       node: :class:`Node`

        :param      port: port interface to detach
        :type       port: :class:`OpenStack_2_PortInterface`

        :rtype: ``bool``
        """
        return self.connection.request(
            '/servers/%s/os-interface/%s' % (node.id, port.id),
            method='DELETE'
        ).success()

    def ex_attach_port_interface(self, node, port):
        """
        Attaches an OpenStack_2_PortInterface to a Node.

        :param      node: node
        :type       node: :class:`Node`

        :param      port: port interface to attach
        :type       port: :class:`OpenStack_2_PortInterface`

        :rtype: ``bool``
        """
        data = {
            'interfaceAttachment': {
                'port_id': port.id
            }
        }
        return self.connection.request(
            '/servers/{}/os-interface'.format(node.id),
            method='POST', data=data
        ).success()

    def ex_create_port(self, network, description=None,
                       admin_state_up=True, name=None):
        """
        Creates a new OpenStack_2_PortInterface

        :param      network: ID of the network where the newly created
                    port should be attached to
        :type       network: :class:`OpenStackNetwork`

        :param      description: Description of the port
        :type       description: str

        :param      admin_state_up: The administrative state of the
                    resource, which is up or down
        :type       admin_state_up: bool

        :param      name: Human-readable name of the resource
        :type       name: str

        :rtype: :class:`OpenStack_2_PortInterface`
        """
        data = {
            'port':
                {
                    'description': description or '',
                    'admin_state_up': admin_state_up,
                    'name': name or '',
                    'network_id': network.id,
                }
        }
        response = self.network_connection.request(
            '/v2.0/ports', method='POST', data=data
        )
        return self._to_port(response.object['port'])

    def ex_get_port(self, port_interface_id):
        """
        Retrieve the OpenStack_2_PortInterface with the given ID

        :param      port_interface_id: ID of the requested port
        :type       port_interface_id: str

        :return: :class:`OpenStack_2_PortInterface`
        """
        response = self.network_connection.request(
            '/v2.0/ports/{}'.format(port_interface_id), method='GET'
        )
        return self._to_port(response.object['port'])

    def ex_update_port(self, port, description=None,
                       admin_state_up=None, name=None,
                       port_security_enabled=None,
                       qos_policy_id=None, security_groups=None):
        """
        Update a OpenStack_2_PortInterface

        :param      port: port interface to update
        :type       port: :class:`OpenStack_2_PortInterface`

        :param      description: Description of the port
        :type       description: ``str``

        :param      admin_state_up: The administrative state of the
                    resource, which is up or down
        :type       admin_state_up: ``bool``

        :param      name: Human-readable name of the resource
        :type       name: ``str``

        :param      port_security_enabled: 	The port security status
        :type       port_security_enabled: ``bool``

        :param      qos_policy_id: QoS policy associated with the port
        :type       qos_policy_id: ``str``

        :param      security_groups: The IDs of security groups applied
        :type       security_groups: ``list`` of ``str``

        :rtype: :class:`OpenStack_2_PortInterface`
        """
        data = {'port': {}}
        if description is not None:
            data['port']['description'] = description
        if admin_state_up is not None:
            data['port']['admin_state_up'] = admin_state_up
        if name is not None:
            data['port']['name'] = name
        if port_security_enabled is not None:
            data['port']['port_security_enabled'] = port_security_enabled
        if qos_policy_id is not None:
            data['port']['qos_policy_id'] = qos_policy_id
        if security_groups is not None:
            data['port']['security_groups'] = security_groups
        response = self.network_connection.request(
            '/v2.0/ports/{}'.format(port.id), method='PUT', data=data
        )
        return self._to_port(response.object['port'])

    def list_volumes(self):
        """
        Get a list of Volumes that are available.

        :rtype: ``list`` of :class:`StorageVolume`
        """
        return self._to_volumes(self._paginated_request(
            '/volumes/detail', 'volumes', self.volumev2_connection))

    def ex_get_volume(self, volumeId):
        """
        Retrieve the StorageVolume with the given ID

        :param volumeId: ID of the volume
        :type volumeId: ``string``

        :return: :class:`StorageVolume`
        """
        return self._to_volume(
            self.volumev2_connection.request('/volumes/%s' % volumeId).object)

    def create_volume(self, size, name, location=None, snapshot=None,
                      ex_volume_type=None, ex_image_ref=None):
        """
        Create a new volume.

        :param size: Size of volume in gigabytes (required)
        :type size: ``int``

        :param name: Name of the volume to be created
        :type name: ``str``

        :param location: Which data center to create a volume in. If
                               empty, undefined behavior will be selected.
                               (optional)
        :type location: :class:`.NodeLocation`

        :param snapshot:  Snapshot from which to create the new
                          volume.  (optional)
        :type snapshot:  :class:`.VolumeSnapshot`

        :param ex_volume_type: What kind of volume to create.
                            (optional)
        :type ex_volume_type: ``str``

        :param ex_image_ref: The image to create the volume from
                             when creating a bootable volume (optional)
        :type ex_image_ref: ``str``

        :return: The newly created volume.
        :rtype: :class:`StorageVolume`
        """
        volume = {
            'name': name,
            'description': name,
            'size': size,
            'metadata': {
                'contents': name,
            },
        }

        if ex_volume_type:
            volume['volume_type'] = ex_volume_type

        if ex_image_ref:
            volume['imageRef'] = ex_image_ref

        if location:
            volume['availability_zone'] = location

        if snapshot:
            volume['snapshot_id'] = snapshot.id

        resp = self.volumev2_connection.request('/volumes',
                                                method='POST',
                                                data={'volume': volume})
        return self._to_volume(resp.object)

    def destroy_volume(self, volume):
        """
        Delete a Volume.

        :param volume: Volume to be deleted
        :type  volume: :class:`StorageVolume`

        :rtype: ``bool``
        """
        return self.volumev2_connection.request('/volumes/%s' % volume.id,
                                                method='DELETE').success()

    def ex_list_snapshots(self):
        """
        Get a list of Snapshot that are available.

        :rtype: ``list`` of :class:`VolumeSnapshot`
        """
        return self._to_snapshots(self._paginated_request(
            '/snapshots/detail', 'snapshots', self.volumev2_connection))

    def create_volume_snapshot(self, volume, name=None, ex_description=None,
                               ex_force=True):
        """
        Create snapshot from volume

        :param volume: Instance of `StorageVolume`
        :type  volume: `StorageVolume`

        :param name: Name of snapshot (optional)
        :type  name: `str` | `NoneType`

        :param ex_description: Description of the snapshot (optional)
        :type  ex_description: `str` | `NoneType`

        :param ex_force: Specifies if we create a snapshot that is not in
                         state `available`. For example `in-use`. Defaults
                         to True. (optional)
        :type  ex_force: `bool`

        :rtype: :class:`VolumeSnapshot`
        """
        data = {'snapshot': {'volume_id': volume.id, 'force': ex_force}}

        if name is not None:
            data['snapshot']['name'] = name

        if ex_description is not None:
            data['snapshot']['description'] = ex_description

        return self._to_snapshot(
            self.volumev2_connection.request('/snapshots', method='POST',
                                             data=data).object)

    def destroy_volume_snapshot(self, snapshot):
        """
        Delete a Volume Snapshot.

        :param snapshot: Snapshot to be deleted
        :type  snapshot: :class:`VolumeSnapshot`

        :rtype: ``bool``
        """
        resp = self.volumev2_connection.request('/snapshots/%s' % snapshot.id,
                                                method='DELETE')
        return resp.status in (httplib.NO_CONTENT, httplib.ACCEPTED)

    def ex_list_security_groups(self):
        """
        Get a list of Security Groups that are available.

        :rtype: ``list`` of :class:`OpenStackSecurityGroup`
        """
        return self._to_security_groups(
            self.network_connection.request('/v2.0/security-groups').object)

    def ex_create_security_group(self, name, description):
        """
        Create a new Security Group

        :param name: Name of the new Security Group
        :type  name: ``str``

        :param description: Description of the new Security Group
        :type  description: ``str``

        :rtype: :class:`OpenStackSecurityGroup`
        """
        return self._to_security_group(self.network_connection .request(
            '/v2.0/security-groups', method='POST',
            data={'security_group': {'name': name, 'description': description}}
        ).object['security_group'])

    def ex_delete_security_group(self, security_group):
        """
        Delete a Security Group.

        :param security_group: Security Group should be deleted
        :type  security_group: :class:`OpenStackSecurityGroup`

        :rtype: ``bool``
        """
        resp = self.network_connection.request('/v2.0/security-groups/%s' %
                                               (security_group.id),
                                               method='DELETE')
        return resp.status == httplib.NO_CONTENT

    def _to_security_group_rule(self, obj):
        ip_range = group = tenant_id = parent_id = None
        protocol = from_port = to_port = direction = None

        if 'parent_group_id' in obj:
            if obj['group'] == {}:
                ip_range = obj['ip_range'].get('cidr', None)
            else:
                group = obj['group'].get('name', None)
                tenant_id = obj['group'].get('tenant_id', None)

            parent_id = obj['parent_group_id']
            from_port = obj['from_port']
            to_port = obj['to_port']
            protocol = obj['ip_protocol']
        else:
            ip_range = obj.get('remote_ip_prefix', None)
            group = obj.get('remote_group_id', None)
            tenant_id = obj.get('tenant_id', None)

            parent_id = obj['security_group_id']
            from_port = obj['port_range_min']
            to_port = obj['port_range_max']
            protocol = obj['protocol']

        return OpenStackSecurityGroupRule(
            id=obj['id'], parent_group_id=parent_id,
            ip_protocol=protocol, from_port=from_port,
            to_port=to_port, driver=self, ip_range=ip_range,
            group=group, tenant_id=tenant_id, direction=direction)

    def ex_create_security_group_rule(self, security_group, ip_protocol,
                                      from_port, to_port, cidr=None,
                                      source_security_group=None):
        """
        Create a new Rule in a Security Group

        :param security_group: Security Group in which to add the rule
        :type  security_group: :class:`OpenStackSecurityGroup`

        :param ip_protocol: Protocol to which this rule applies
                            Examples: tcp, udp, ...
        :type  ip_protocol: ``str``

        :param from_port: First port of the port range
        :type  from_port: ``int``

        :param to_port: Last port of the port range
        :type  to_port: ``int``

        :param cidr: CIDR notation of the source IP range for this rule
        :type  cidr: ``str``

        :param source_security_group: Existing Security Group to use as the
                                      source (instead of CIDR)
        :type  source_security_group: L{OpenStackSecurityGroup

        :rtype: :class:`OpenStackSecurityGroupRule`
        """
        source_security_group_id = None
        if type(source_security_group) == OpenStackSecurityGroup:
            source_security_group_id = source_security_group.id

        return self._to_security_group_rule(self.network_connection.request(
            '/v2.0/security-group-rules', method='POST',
            data={'security_group_rule': {
                'direction': 'ingress',
                'protocol': ip_protocol,
                'port_range_min': from_port,
                'port_range_max': to_port,
                'remote_ip_prefix': cidr,
                'remote_group_id': source_security_group_id,
                'security_group_id': security_group.id}}
        ).object['security_group_rule'])

    def ex_delete_security_group_rule(self, rule):
        """
        Delete a Rule from a Security Group.

        :param rule: Rule should be deleted
        :type  rule: :class:`OpenStackSecurityGroupRule`

        :rtype: ``bool``
        """
        resp = self.network_connection.request(
            '/v2.0/security-group-rules/%s' % (rule.id), method='DELETE')
        return resp.status == httplib.NO_CONTENT

    def ex_remove_security_group_from_node(self, security_group, node):
        """
        Remove a Security Group from a node.

        :param security_group: Security Group to remove from node.
        :type  security_group: :class:`OpenStackSecurityGroup`

        :param      node: Node to remove the Security Group.
        :type       node: :class:`Node`

        :rtype: ``bool``
        """
        server_params = {'name': security_group.name}
        resp = self._node_action(node, 'removeSecurityGroup', **server_params)
        return resp.status == httplib.ACCEPTED

    def _to_floating_ip_pool(self, obj):
        return OpenStack_2_FloatingIpPool(obj['id'], obj['name'],
                                          self.network_connection)

    def _to_floating_ip_pools(self, obj):
        pool_elements = obj['networks']
        return [self._to_floating_ip_pool(pool) for pool in pool_elements]

    def ex_list_floating_ip_pools(self):
        """
        List available floating IP pools

        :rtype: ``list`` of :class:`OpenStack_2_FloatingIpPool`
        """
        return self._to_floating_ip_pools(
            self.network_connection.request('/v2.0/networks?router:external'
                                            '=True&fields=id&fields='
                                            'name').object)

    def _to_routers(self, obj):
        routers = obj['routers']
        return [self._to_router(router) for router in routers]

    def _to_router(self, obj):
        extra = {}
        extra['external_gateway_info'] = obj['external_gateway_info']
        extra['routes'] = obj['routes']
        return OpenStack_2_Router(id=obj['id'],
                                  name=obj['name'],
                                  status=obj['status'],
                                  driver=self,
                                  extra=extra)

    def ex_list_routers(self):
        """
        Get a list of Routers that are available.

        :rtype: ``list`` of :class:`OpenStack_2_Router`
        """
        response = self.network_connection.request(
            '/v2.0/routers').object
        return self._to_routers(response)

    def ex_create_router(self, name, description='', admin_state_up=True,
                         external_gateway_info=None):
        """
        Create a new Router

        :param name: Name of router which should be used
        :type name: ``str``

        :param      description: Description of the port
        :type       description: ``str``

        :param      admin_state_up: The administrative state of the
                    resource, which is up or down
        :type       admin_state_up: ``bool``

        :param      external_gateway_info: The external gateway information
        :type       external_gateway_info: ``dict``

        :rtype: :class:`OpenStack_2_Router`
        """
        data = {
            'router':
                {
                    'name': name or '',
                    'description': description or '',
                    'admin_state_up': admin_state_up,
                }
        }
        if external_gateway_info:
            data['router']['external_gateway_info'] = external_gateway_info
        response = self.network_connection.request(
            '/v2.0/routers', method='POST', data=data).object
        return self._to_router(response['router'])

    def ex_delete_router(self, router):
        """
        Delete a Router

        :param router: Router which should be deleted
        :type router: :class:`OpenStack_2_Router`

        :rtype: ``bool``
        """
        resp = self.network_connection.request('%s/%s' % (
            '/v2.0/routers', router.id), method='DELETE')
        return resp.status in (httplib.NO_CONTENT, httplib.ACCEPTED)

    def _manage_router_interface(self, router, op, subnet=None, port=None):
        """
        Add/Remove interface to router

        :param router: Router to add/remove the interface
        :type router: :class:`OpenStack_2_Router`

        :param      op: Operation to perform: 'add' or 'remove'
        :type       op: ``str``

        :param subnet: Subnet object to be added to the router
        :type subnet: :class:`OpenStack_2_SubNet`

        :param port: Port object to be added to the router
        :type port: :class:`OpenStack_2_PortInterface`

        :rtype: ``bool``
        """
        data = {}
        if subnet:
            data['subnet_id'] = subnet.id
        elif port:
            data['port_id'] = port.id
        else:
            raise OpenStackException("Error in router interface: "
                                     "port or subnet are None.", 500,
                                     self)

        resp = self.network_connection.request('%s/%s/%s_router_interface' % (
            '/v2.0/routers', router.id, op), method='PUT', data=data)
        return resp.status == httplib.OK

    def ex_add_router_port(self, router, port):
        """
        Add port to a router

        :param router: Router to add the port
        :type router: :class:`OpenStack_2_Router`

        :param port: Port object to be added to the router
        :type port: :class:`OpenStack_2_PortInterface`

        :rtype: ``bool``
        """
        return self._manage_router_interface(router, 'add', port=port)

    def ex_del_router_port(self, router, port):
        """
        Remove port from a router

        :param router: Router to remove the port
        :type router: :class:`OpenStack_2_Router`

        :param port: Port object to be added to the router
        :type port: :class:`OpenStack_2_PortInterface`

        :rtype: ``bool``
        """
        return self._manage_router_interface(router, 'remove', port=port)

    def ex_add_router_subnet(self, router, subnet):
        """
        Add subnet to a router

        :param router: Router to add the subnet
        :type router: :class:`OpenStack_2_Router`

        :param subnet: Subnet object to be added to the router
        :type subnet: :class:`OpenStack_2_SubNet`

        :rtype: ``bool``
        """
        return self._manage_router_interface(router, 'add', subnet=subnet)

    def ex_del_router_subnet(self, router, subnet):
        """
        Remove subnet to a router

        :param router: Router to remove the subnet
        :type router: :class:`OpenStack_2_Router`

        :param subnet: Subnet object to be added to the router
        :type subnet: :class:`OpenStack_2_SubNet`

        :rtype: ``bool``
        """
        return self._manage_router_interface(router, 'remove', subnet=subnet)


class OpenStack_1_1_FloatingIpPool(object):
    """
    Floating IP Pool info.
    """

    def __init__(self, name, connection):
        self.name = name
        self.connection = connection

    def list_floating_ips(self):
        """
        List floating IPs in the pool

        :rtype: ``list`` of :class:`OpenStack_1_1_FloatingIpAddress`
        """
        return self._to_floating_ips(
            self.connection.request('/os-floating-ips').object)

    def _to_floating_ips(self, obj):
        ip_elements = obj['floating_ips']
        return [self._to_floating_ip(ip) for ip in ip_elements]

    def _to_floating_ip(self, obj):
        return OpenStack_1_1_FloatingIpAddress(id=obj.pop('id'),
                                               floating_ip_address=obj.pop('floating_ip_address'),
                                               floating_network_id=obj.pop('floating_network_id'),
                                               fixed_ip_address=obj.pop('fixed_ip_address', ''),
                                               status=obj.pop('status', False),
                                               port_id=obj.pop('port_id', None),
                                               extra=obj)


    def get_floating_ip(self, ip):
        """
        Get specified floating IP from the pool

        :param      ip: floating IP to get
        :type       ip: ``str``

        :rtype: :class:`OpenStack_1_1_FloatingIpAddress`
        """
        ip_obj, = [x for x in self.list_floating_ips() if x.ip_address == ip]
        return ip_obj

    def create_floating_ip(self):
        """
        Create new floating IP in the pool

        :rtype: :class:`OpenStack_1_1_FloatingIpAddress`
        """
        resp = self.connection.request('/os-floating-ips',
                                       method='POST',
                                       data={'pool': self.name})
        data = resp.object['floating_ip']
        id = data['id']
        ip_address = data['ip']
        return OpenStack_1_1_FloatingIpAddress(id=id,
                                               ip_address=ip_address,
                                               pool=self,
                                               node_id=None,
                                               driver=self.connection.driver)

    def delete_floating_ip(self, ip):
        """
        Delete specified floating IP from the pool

        :param      ip: floating IP to remove
        :type       ip: :class:`OpenStack_1_1_FloatingIpAddress`

        :rtype: ``bool``
        """
        resp = self.connection.request('/os-floating-ips/%s' % ip.id,
                                       method='DELETE')
        return resp.status in (httplib.NO_CONTENT, httplib.ACCEPTED)

    def __repr__(self):
        return ('<OpenStack_1_1_FloatingIpPool: name=%s>' % self.name)



class OpenStack_1_1_FloatingIpAddress(object):
    """
    Floating IP info.
    """

    def __init__(self, id, floating_ip_address, floating_network_id, fixed_ip_address="", status=False, port_id=None,
                 extra={}):
        self.id = str(id)
        self.floating_ip_address = floating_ip_address
        self.floating_network_id = floating_network_id
        self.fixed_ip_address = fixed_ip_address
        self.status = status
        self.port_id = port_id
        self.extra = extra

    def __repr__(self):
        return ('<OpenStack_1_1_FloatingIpAddress: id=%s, ip_addr=%s,'
                ' network=%s, status=%s>'
                % (self.id, self.floating_ip_address,
                   self.floating_network_id, self.status))


class OpenStack_2_FloatingIpPool(object):
    """
    Floating IP Pool info.
    """

    def __init__(self, id, name, connection):
        self.id = id
        self.name = name
        self.connection = connection

    def _to_floating_ips(self, obj):
        ip_elements = obj['floatingips']
        return [self._to_floating_ip(ip) for ip in ip_elements]

    def _to_floating_ip(self, obj):
        instance_id = None

        # In neutron version prior to 13.0.0 port_details does not exists
        if 'port_details' not in obj and 'port_id' in obj and obj['port_id']:
            port = self.connection.driver.ex_get_port(obj['port_id'])
            if port:
                obj['port_details'] = {"device_id": port.extra["device_id"],
                                       "device_owner":
                                           port.extra["device_owner"],
                                       "mac_address":
                                           port.extra["mac_address"]}

        if 'port_details' in obj and obj['port_details']:
            if obj['port_details']['device_owner'] == 'compute:nova':
                instance_id = obj['port_details']['device_id']

        ip_address = obj['floating_ip_address']
        return OpenStack_1_1_FloatingIpAddress(id=obj['id'],
                                               ip_address=ip_address,
                                               pool=self,
                                               node_id=instance_id,
                                               driver=self.connection.driver)

    def list_floating_ips(self):
        """
        List floating IPs in the pool

        :rtype: ``list`` of :class:`OpenStack_1_1_FloatingIpAddress`
        """
        return self._to_floating_ips(
            self.connection.request('/v2.0/floatingips').object)

    def get_floating_ip(self, ip):
        """
        Get specified floating IP from the pool

        :param      ip: floating IP to get
        :type       ip: ``str``

        :rtype: :class:`OpenStack_1_1_FloatingIpAddress`
        """
        floating_ips = self._to_floating_ips(
            self.connection.request('/v2.0/floatingips?floating_ip_address'
                                    '=%s' % ip).object)
        return floating_ips[0]

    def create_floating_ip(self):
        """
        Create new floating IP in the pool

        :rtype: :class:`OpenStack_1_1_FloatingIpAddress`
        """
        resp = self.connection.request('/v2.0/floatingips',
                                       method='POST',
                                       data={'floatingip':
                                             {'floating_network_id': self.id}}
                                       )
        data = resp.object['floatingip']
        id = data['id']
        ip_address = data['floating_ip_address']
        return OpenStack_1_1_FloatingIpAddress(id=id,
                                               ip_address=ip_address,
                                               pool=self,
                                               node_id=None,
                                               driver=self.connection.driver)

    def delete_floating_ip(self, ip):
        """
        Delete specified floating IP from the pool

        :param      ip: floating IP to remove
        :type       ip: :class:`OpenStack_1_1_FloatingIpAddress`

        :rtype: ``bool``
        """
        resp = self.connection.request('/v2.0/floatingips/%s' % ip.id,
                                       method='DELETE')
        return resp.status in (httplib.NO_CONTENT, httplib.ACCEPTED)

    def __repr__(self):
        return ('<OpenStack_2_FloatingIpPool: name=%s>' % self.name)


class OpenStack_2_FloatingIpPool(object):
    """
    Floating IP Pool info.
    """

    def __init__(self, id, name, connection):
        self.id = id
        self.name = name
        self.connection = connection

    def _to_floating_ips(self, obj):
        ip_elements = obj['floatingips']
        return [self._to_floating_ip(ip) for ip in ip_elements]

    def _to_floating_ip(self, obj):
        instance_id = None

        # In neutron version prior to 13.0.0 port_details does not exists
        if 'port_details' not in obj and 'port_id' in obj and obj['port_id']:
            port = self.connection.driver.ex_get_port(obj['port_id'])
            if port:
                obj['port_details'] = {"device_id": port.extra["device_id"],
                                       "device_owner":
                                           port.extra["device_owner"],
                                       "mac_address":
                                           port.extra["mac_address"]}

        if 'port_details' in obj and obj['port_details']:
            dev_owner = obj['port_details']['device_owner']
            if dev_owner and dev_owner.startswith("compute:"):
                instance_id = obj['port_details']['device_id']

        ip_address = obj['floating_ip_address']
        return OpenStack_1_1_FloatingIpAddress(id=obj['id'],
                                               ip_address=ip_address,
                                               pool=self,
                                               node_id=instance_id,
                                               driver=self.connection.driver)

    def list_floating_ips(self):
        """
        List floating IPs in the pool

        :rtype: ``list`` of :class:`OpenStack_1_1_FloatingIpAddress`
        """
        return self._to_floating_ips(
            self.connection.request('/v2.0/floatingips').object)

    def get_floating_ip(self, ip):
        """
        Get specified floating IP from the pool

        :param      ip: floating IP to get
        :type       ip: ``str``

        :rtype: :class:`OpenStack_1_1_FloatingIpAddress`
        """
        floating_ips = self._to_floating_ips(
            self.connection.request('/v2.0/floatingips?floating_ip_address'
                                    '=%s' % ip).object)
        return floating_ips[0]

    def create_floating_ip(self):
        """
        Create new floating IP in the pool

        :rtype: :class:`OpenStack_1_1_FloatingIpAddress`
        """
        resp = self.connection.request('/v2.0/floatingips',
                                       method='POST',
                                       data={'floatingip':
                                             {'floating_network_id': self.id}}
                                       )
        data = resp.object['floatingip']
        id = data['id']
        ip_address = data['floating_ip_address']
        return OpenStack_1_1_FloatingIpAddress(id=id,
                                               ip_address=ip_address,
                                               pool=self,
                                               node_id=None,
                                               driver=self.connection.driver)

    def delete_floating_ip(self, ip):
        """
        Delete specified floating IP from the pool

        :param      ip: floating IP to remove
        :type       ip: :class:`OpenStack_1_1_FloatingIpAddress`

        :rtype: ``bool``
        """
        resp = self.connection.request('/v2.0/floatingips/%s' % ip.id,
                                       method='DELETE')
        return resp.status in (httplib.NO_CONTENT, httplib.ACCEPTED)

    def __repr__(self):
        return ('<OpenStack_2_FloatingIpPool: name=%s>' % self.name)


class OpenStack_2_SubNet(object):
    """
    A Virtual SubNet.
    """

    def __init__(self, id, name, cidr, network_id, driver, extra=None):
        self.id = str(id)
        self.name = name
        self.cidr = cidr
        self.network_id = network_id
        self.driver = driver
        self.extra = extra or {}

    def __repr__(self):
        return '<OpenStack_2_SubNet id="%s" name="%s" cidr="%s">' % (self.id,
                                                                     self.name,
                                                                     self.cidr)


class OpenStack_2_Router(object):
    """
    A Virtual Router.
    """

    def __init__(self, id, name, status, driver, extra=None):
        self.id = str(id)
        self.name = name
        self.status = status
        self.driver = driver
        self.extra = extra or {}

    def __repr__(self):
        return '<OpenStack_2_Router id="%s" name="%s">' % (self.id,
                                                           self.name)


class OpenStack_2_PortInterface(UuidMixin):
    """
    Port Interface info. Similar in functionality to a floating IP (can be
    attached / detached from a compute instance) but implementation-wise a
    bit different.

    > A port is a connection point for attaching a single device, such as the
    > NIC of a server, to a network. The port also describes the associated
    > network configuration, such as the MAC and IP addresses to be used on
    > that port.
    https://docs.openstack.org/python-openstackclient/pike/cli/command-objects/port.html

    Also see:
    https://developer.openstack.org/api-ref/compute/#port-interfaces-servers-os-interface
    """

    def __init__(self, id, state, driver, created=None, extra=None):
        """
        :param id: Port Interface ID.
        :type id: ``str``
        :param state: State of the OpenStack_2_PortInterface.
        :type state: :class:`.OpenStack_2_PortInterfaceState`
        :param      created: A datetime object that represents when the
                             port interface was created
        :type       created: ``datetime.datetime``
        :param extra: Optional provided specific attributes associated with
                      this image.
        :type extra: ``dict``
        """
        self.id = str(id)
        self.state = state
        self.driver = driver
        self.created = created
        self.extra = extra or {}
        UuidMixin.__init__(self)

    def delete(self):
        """
        Delete this Port Interface

        :rtype: ``bool``
        """
        return self.driver.ex_delete_port(self)

    def __repr__(self):
        return (('<OpenStack_2_PortInterface: id=%s, state=%s, '
                 'driver=%s  ...>')
                % (self.id, self.state, self.driver.name))<|MERGE_RESOLUTION|>--- conflicted
+++ resolved
@@ -1928,7 +1928,6 @@
         response = self.connection.request(self._networks_url_prefix).object
         return self._to_networks(response)
 
-<<<<<<< HEAD
     @_neutron_endpoint
     def ex_list_neutron_networks(self):
         response = self.connection.request(self._networks_url_prefix).object
@@ -1951,25 +1950,6 @@
 
     @_neutron_endpoint
     def ex_list_subnets(self, filters=None):
-=======
-    def ex_get_network(self, network_id):
-        """
-        Retrieve the Network with the given ID
-
-        :param networkId: ID of the network
-        :type networkId: ``str``
-
-        :rtype :class:`OpenStackNetwork`
-        """
-        request_url = "{networks_url_prefix}/{network_id}".format(
-            networks_url_prefix=self._networks_url_prefix,
-            network_id=network_id
-        )
-        response = self.connection.request(request_url).object
-        return self._to_network(response['network'])
-
-    def ex_create_network(self, name, cidr):
->>>>>>> 9642ab66
         """
         Get a list of Subnets
         """
