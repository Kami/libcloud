# Licensed to the Apache Software Foundation (ASF) under one or more
# contributor license agreements.  See the NOTICE file distributed with
# this work for additional information regarding copyright ownership.
# The ASF licenses this file to You under the Apache License, Version 2.0
# (the "License"); you may not use this file except in compliance with
# the License.  You may obtain a copy of the License at
#
#     http://www.apache.org/licenses/LICENSE-2.0
#
# Unless required by applicable law or agreed to in writing, software
# distributed under the License is distributed on an "AS IS" BASIS,
# WITHOUT WARRANTIES OR CONDITIONS OF ANY KIND, either express or implied.
# See the License for the specific language governing permissions and
# limitations under the License.
"""
VMware vCloud driver.
"""
import copy
import sys
import re
import base64
import os
import time
import multiprocessing.pool
import json
from xml.sax.saxutils import escape as sax_utils_escape

from xml.etree import ElementTree as ET

from xml.parsers.expat import ExpatError

from libcloud.utils.py3 import httplib
from libcloud.utils.py3 import urlencode
from libcloud.utils.py3 import urlparse
from libcloud.utils.py3 import b
from libcloud.utils.py3 import next

urlparse = urlparse.urlparse

from libcloud.common.base import XmlResponse, ConnectionUserAndKey
from libcloud.common.types import InvalidCredsError, LibcloudError
from libcloud.compute.providers import Provider, get_driver
from libcloud.compute.types import NodeState
from libcloud.compute.base import Node, NodeDriver, NodeLocation
from libcloud.compute.base import NodeSize, NodeImage

from libcloud.utils.networking import is_private_subnet

"""
From vcloud api "The VirtualQuantity element defines the number of MB
of memory. This should be either 512 or a multiple of 1024 (1 GB)."
"""
VIRTUAL_MEMORY_VALS = [512] + [1024 * i for i in range(1, 9)]

VM_SIZES = [
  {'id': '1 core, 512Mb Ram',
   'memory': 512,
   'cpu': 1,
  },
  {'id': '1 core, 1024Mb Ram',
   'memory': 1024,
   'cpu': 1,
  },
  {'id': '2 core, 1024Mb Ram',
   'memory': 1024,
   'cpu': 2,
  },
  {'id': '1 core, 2048Mb Ram',
   'memory': 2048,
   'cpu': 1,
  },
  {'id': '2 core, 2048Mb Ram',
   'memory': 2048,
   'cpu': 2,
  },
  {'id': '2 core, 4096Mb Ram',
   'memory': 4096,
   'cpu': 2,
  },
  {'id': '4 core, 4096Mb Ram',
   'memory': 4096,
   'cpu': 4,
  },
  {'id': '4 core, 8192Mb Ram',
   'memory': 8192,
   'cpu': 4
  },
  {'id': '8 core, 8192Mb Ram',
   'memory': 8192,
   'cpu': 8
  },
  {'id': '8 core, 10240Mb Ram',
   'memory': 10240,
   'cpu': 8
  },
]


# Default timeout (in seconds) for long running tasks
DEFAULT_TASK_COMPLETION_TIMEOUT = 600

DEFAULT_API_VERSION = '5.5'

"""
Valid vCloud API v1.5 input values.
"""
VIRTUAL_CPU_VALS_1_5 = [i for i in range(1, 9)]
FENCE_MODE_VALS_1_5 = ['bridged', 'isolated', 'natRouted']
IP_MODE_VALS_1_5 = ['POOL', 'DHCP', 'MANUAL', 'NONE']


def fixxpath(root, xpath):
    """ElementTree wants namespaces in its xpaths, so here we add them."""
    namespace, root_tag = root.tag[1:].split("}", 1)
    fixed_xpath = "/".join(["{%s}%s" % (namespace, e)
                            for e in xpath.split("/")])
    return fixed_xpath


def get_url_path(url):
    return urlparse(url.strip()).path

# Taken from https://github.com/cedadev/libcloud/blob/trunk/libcloud/compute/drivers/vcloud.py

# Convert execute script into format compatible for dispatch over the REST API
cust_script_char_conv = lambda script_str: script_str.\
replace(os.linesep, '&#13;').\
replace('"', '&quot;').\
replace('%', '&#37;').\
replace("'", '&apos;')
# A fudge to allow for the fact that ElementTree.tostring will convert ampersand
# characters previously set as part of the escape sequences set by
# cust_script_char_conv(). This lambda correct these prior to dispatch
cust_xml_char_conv_et_fix = lambda xml_str: xml_str.\
replace('&amp;#13;', '&#13;').\
replace('&amp;quot;', '&quot;').\
replace('&amp;#37;', '&#37;').\
replace('&amp;apos;', '&apos;')


class Vdc(object):
    """
    Virtual datacenter (vDC) representation
    """
    def __init__(self, id, name, driver, allocation_model=None, cpu=None,
                 memory=None, storage=None):
        self.id = id
        self.name = name
        self.driver = driver
        self.allocation_model = allocation_model
        self.cpu = cpu
        self.memory = memory
        self.storage = storage

    def __repr__(self):
        return ('<Vdc: id=%s, name=%s, driver=%s  ...>'
                % (self.id, self.name, self.driver.name))


class Capacity(object):
    """
    Represents CPU, Memory or Storage capacity of vDC.
    """
    def __init__(self, limit, used, units):
        self.limit = limit
        self.used = used
        self.units = units

    def __repr__(self):
        return ('<Capacity: limit=%s, used=%s, units=%s>'
                % (self.limit, self.used, self.units))


class ControlAccess(object):
    """
    Represents control access settings of a node
    """
    class AccessLevel(object):
        READ_ONLY = 'ReadOnly'
        CHANGE = 'Change'
        FULL_CONTROL = 'FullControl'

    def __init__(self, node, everyone_access_level, subjects=None):
        self.node = node
        self.everyone_access_level = everyone_access_level
        if not subjects:
            subjects = []
        self.subjects = subjects

    def __repr__(self):
        return ('<ControlAccess: node=%s, everyone_access_level=%s, '
                'subjects=%s>'
                % (self.node, self.everyone_access_level, self.subjects))


class Subject(object):
    """
    User or group subject
    """
    def __init__(self, type, name, access_level, id=None):
        self.type = type
        self.name = name
        self.access_level = access_level
        self.id = id

    def __repr__(self):
        return ('<Subject: type=%s, name=%s, access_level=%s>'
                % (self.type, self.name, self.access_level))


class InstantiateVAppXML(object):

    def __init__(self, name, template, net_href, cpus, memory,
                 password=None, row=None, group=None):
        self.name = name
        self.template = template
        self.net_href = net_href
        self.cpus = cpus
        self.memory = memory
        self.password = password
        self.row = row
        self.group = group

        self._build_xmltree()

    def tostring(self):
        return ET.tostring(self.root)

    def _build_xmltree(self):
        self.root = self._make_instantiation_root()

        self._add_vapp_template(self.root)
        instantiation_params = ET.SubElement(self.root,
                                             "InstantiationParams")

        # product and virtual hardware
        self._make_product_section(instantiation_params)
        self._make_virtual_hardware(instantiation_params)

        network_config_section = ET.SubElement(instantiation_params,
                                               "NetworkConfigSection")

        network_config = ET.SubElement(network_config_section,
                                       "NetworkConfig")
        self._add_network_association(network_config)

    def _make_instantiation_root(self):
        return ET.Element(
            "InstantiateVAppTemplateParams",
            {'name': self.name,
             'xml:lang': 'en',
             'xmlns': "http://www.vmware.com/vcloud/v0.8",
             'xmlns:xsi': "http://www.w3.org/2001/XMLSchema-instance"}
        )

    def _add_vapp_template(self, parent):
        return ET.SubElement(
            parent,
            "VAppTemplate",
            {'href': self.template}
        )

    def _make_product_section(self, parent):
        prod_section = ET.SubElement(
            parent,
            "ProductSection",
            {'xmlns:q1': "http://www.vmware.com/vcloud/v0.8",
             'xmlns:ovf': "http://schemas.dmtf.org/ovf/envelope/1"}
        )

        if self.password:
            self._add_property(prod_section, 'password', self.password)

        if self.row:
            self._add_property(prod_section, 'row', self.row)

        if self.group:
            self._add_property(prod_section, 'group', self.group)

        return prod_section

    def _add_property(self, parent, ovfkey, ovfvalue):
        return ET.SubElement(
            parent,
            "Property",
            {'xmlns': 'http://schemas.dmtf.org/ovf/envelope/1',
             'ovf:key': ovfkey,
             'ovf:value': ovfvalue}
        )

    def _make_virtual_hardware(self, parent):
        vh = ET.SubElement(
            parent,
            "VirtualHardwareSection",
            {'xmlns:q1': "http://www.vmware.com/vcloud/v0.8"}
        )

        self._add_cpu(vh)
        self._add_memory(vh)

        return vh

    def _add_cpu(self, parent):
        cpu_item = ET.SubElement(
            parent,
            "Item",
            {'xmlns': "http://schemas.dmtf.org/ovf/envelope/1"}
        )
        self._add_instance_id(cpu_item, '1')
        self._add_resource_type(cpu_item, '3')
        self._add_virtual_quantity(cpu_item, self.cpus)

        return cpu_item

    def _add_memory(self, parent):
        mem_item = ET.SubElement(
            parent,
            'Item',
            {'xmlns': "http://schemas.dmtf.org/ovf/envelope/1"}
        )
        self._add_instance_id(mem_item, '2')
        self._add_resource_type(mem_item, '4')
        self._add_virtual_quantity(mem_item, self.memory)

        return mem_item

    def _add_instance_id(self, parent, id):
        elm = ET.SubElement(
            parent,
            'InstanceID',
            {'xmlns': 'http://schemas.dmtf.org/wbem/wscim/1/cim-schema/2/'
                      'CIM_ResourceAllocationSettingData'}
        )
        elm.text = id
        return elm

    def _add_resource_type(self, parent, type):
        elm = ET.SubElement(
            parent,
            'ResourceType',
            {'xmlns': 'http://schemas.dmtf.org/wbem/wscim/1/cim-schema/2/'
                      'CIM_ResourceAllocationSettingData'}
        )
        elm.text = type
        return elm

    def _add_virtual_quantity(self, parent, amount):
        elm = ET.SubElement(
            parent,
            'VirtualQuantity',
            {'xmlns': 'http://schemas.dmtf.org/wbem/wscim/1/cim-schema/2/'
                      'CIM_ResourceAllocationSettingData'}
        )
        elm.text = amount
        return elm

    def _add_network_association(self, parent):
        return ET.SubElement(
            parent,
            'NetworkAssociation',
            {'href': self.net_href}
        )


class VCloudResponse(XmlResponse):

    def success(self):
        return self.status in (httplib.OK, httplib.CREATED,
                               httplib.NO_CONTENT, httplib.ACCEPTED)

    def parse_error(self):
        error_msg = 'Unknown error'
        try:
            body = self.parse_body()
            code = body.get('majorErrorCode')
            message = body.get('message')
            error_msg = '%s: %s' % (code, message)
        except:
            pass

        raise Exception(error_msg)




class VCloudConnection(ConnectionUserAndKey):

    """
    Connection class for the vCloud driver
    """

    responseCls = VCloudResponse
    token = None
    host = None

    def request(self, *args, **kwargs):
        self._get_auth_token()
        return super(VCloudConnection, self).request(*args, **kwargs)

    def check_org(self):
        # the only way to get our org is by logging in.
        self._get_auth_token()

    def _get_auth_headers(self):
        """Some providers need different headers than others"""
        return {
            'Authorization': "Basic %s" % base64.b64encode(
                b('%s:%s' % (self.user_id, self.key))).decode('utf-8'),
            'Content-Length': '0',
            'Accept': 'application/*+xml'
        }

    def _get_auth_token(self):
        if not self.token:
            # do not verify ssl certificate
            self.connection.ca_cert = False
            self.connection.request(method='POST', url='/api/v0.8/login',
                                    headers=self._get_auth_headers())

            resp = self.connection.getresponse()
            headers = resp.headers
            body = ET.XML(resp.text)

            try:
                self.token = headers['set-cookie']
            except KeyError:
                raise InvalidCredsError()

            self.driver.org = get_url_path(
                body.find(fixxpath(body, 'Org')).get('href')
            )

    def add_default_headers(self, headers):
        headers['Cookie'] = self.token
        headers['Accept'] = 'application/*+xml'
        return headers


class VCloudNodeDriver(NodeDriver):

    """
    vCloud node driver
    """

    type = Provider.VCLOUD
    name = 'vCloud'
    website = 'http://www.vmware.com/products/vcloud/'
    connectionCls = VCloudConnection
    org = None
    _vdcs = None
    # this is needed to keep information about port bindings and NAT
    # for VMs
    _networks = None

    NODE_STATE_MAP = {'0': NodeState.PENDING,
                      '1': NodeState.PENDING,
                      '2': NodeState.PENDING,
                      '3': NodeState.PENDING,
                      '4': NodeState.RUNNING}

    features = {'create_node': ['password']}

    def __new__(cls, key, secret=None, secure=True, host=None, port=None,
                api_version=DEFAULT_API_VERSION, **kwargs):
        if cls is VCloudNodeDriver:
            if api_version == '0.8':
                cls = VCloudNodeDriver
            elif api_version == '1.5':
                cls = VCloud_1_5_NodeDriver
            elif api_version == '5.1':
                cls = VCloud_5_1_NodeDriver
            elif api_version == '5.5':
                cls = VCloud_5_5_NodeDriver
            else:
                raise NotImplementedError(
                    "No VCloudNodeDriver found for API version %s" %
                    (api_version))
        return super(VCloudNodeDriver, cls).__new__(cls)

    @property
    def vdcs(self):
        """
        vCloud virtual data centers (vDCs).

        :return: list of vDC objects
        :rtype: ``list`` of :class:`Vdc`
        """
        if not self._vdcs:
            self.connection.check_org()  # make sure the org is set.
            res = self.connection.request(self.org)
            self._vdcs = [
                self._to_vdc(
                    self.connection.request(get_url_path(i.get('href'))).object
                )
                for i in res.object.findall(fixxpath(res.object, "Link"))
                if i.get('type') == 'application/vnd.vmware.vcloud.vdc+xml'
            ]
        return self._vdcs

    def _to_vdc(self, vdc_elm):
        return Vdc(vdc_elm.get('href'), vdc_elm.get('name'), self)

    def _get_vdc(self, vdc_name):
        vdc = None
        if not vdc_name:
            # Return the first organisation VDC found
            vdc = self.vdcs[0]
        else:
            for v in self.vdcs:
                if v.name == vdc_name:
                    vdc = v
            if vdc is None:
                raise ValueError('%s virtual data centre could not be found',
                                 vdc_name)
        return vdc

    @property
    def networks(self):
        networks = []
        for vdc in self.vdcs:
            res = self.connection.request(get_url_path(vdc.id)).object
            networks.extend(
                [network
                 for network in res.findall(
                     fixxpath(res, 'AvailableNetworks/Network')

                 )]
            )

        return networks

    def _to_image(self, image):
        image = NodeImage(id=image.get('href'),
                          name=image.get('name'),
                          driver=self.connection.driver)
        return image

    def _to_node(self, elm):
        state = self.NODE_STATE_MAP[elm.get('status')]
        name = elm.get('name')
        public_ips = []
        private_ips = []

        # Following code to find private IPs works for Terremark
        connections = elm.findall('%s/%s' % (
            '{http://schemas.dmtf.org/ovf/envelope/1}NetworkConnectionSection',
            fixxpath(elm, 'NetworkConnection'))
        )
        if not connections:
            connections = elm.findall(
                fixxpath(
                    elm,
                    'Children/Vm/NetworkConnectionSection/NetworkConnection'))

        for connection in connections:
            ips = [ip.text
                   for ip
                   in connection.findall(fixxpath(elm, "IpAddress"))]
            if connection.get('Network') == 'Internal':
                private_ips.extend(ips)
            else:
                public_ips.extend(ips)

        node = Node(id=elm.get('href'),
                    name=name,
                    state=state,
                    public_ips=public_ips,
                    private_ips=private_ips,
                    driver=self.connection.driver)

        return node

    def _get_catalog_hrefs(self):
        res = self.connection.request(self.org)
        catalogs = [
            i.get('href')
            for i in res.object.findall(fixxpath(res.object, "Link"))
            if i.get('type') == 'application/vnd.vmware.vcloud.catalog+xml'
        ]

        return catalogs

    def _wait_for_task_completion(self, task_href,
                                  timeout=DEFAULT_TASK_COMPLETION_TIMEOUT):
        start_time = time.time()
        res = self.connection.request(get_url_path(task_href))
        status = res.object.get('status')
        while status != 'success':
            if status == 'error':
                # Get error reason from the response body
                error_elem = res.object.find(fixxpath(res.object, 'Error'))
                error_msg = "Unknown error"
                if error_elem is not None:
                    error_msg = error_elem.get('message')
                raise Exception("Error status returned by task %s.: %s"
                                % (task_href, error_msg))
            if status == 'canceled':
                raise Exception("Canceled status returned by task %s."
                                % task_href)
            if (time.time() - start_time >= timeout):
                raise Exception("Timeout (%s sec) while waiting for task %s."
                                % (timeout, task_href))
            time.sleep(5)
            res = self.connection.request(get_url_path(task_href))
            status = res.object.get('status')

    def destroy_node(self, node):
        node_path = get_url_path(node.extra.get('href'))
        # blindly poweroff node, it will throw an exception if already off
        try:
            res = self.connection.request('%s/power/action/poweroff'
                                          % node_path,
                                          method='POST')
            self._wait_for_task_completion(res.object.get('href'))
        except Exception:
            pass

        try:
            res = self.connection.request('%s/action/undeploy' % node_path,
                                          method='POST')
            self._wait_for_task_completion(res.object.get('href'))
        except ExpatError:
            # The undeploy response is malformed XML atm.
            # We can remove this whent he providers fix the problem.
            pass
        except Exception:
            # Some vendors don't implement undeploy at all yet,
            # so catch this and move on.
            pass

        res = self.connection.request(node_path, method='DELETE')
        return res.status == httplib.ACCEPTED

    def reboot_node(self, node):
        res = self.connection.request('%s/power/action/reset'
                                      % get_url_path(node.extra.get('href')),
                                      method='POST')
        return res.status in [httplib.ACCEPTED, httplib.NO_CONTENT]

    def list_nodes(self):
        if not self._networks:
            # via _networks we get nat rules and public ips of nodes
            self.ex_list_networks()
        return self.ex_list_nodes()

    def ex_list_nodes(self, vdcs=None):
        """
        List all nodes across all vDCs. Using 'vdcs' you can specify which vDCs
        should be queried.

        :param vdcs: None, vDC or a list of vDCs to query. If None all vDCs
                     will be queried.
        :type vdcs: :class:`Vdc`

        :rtype: ``list`` of :class:`Node`
        """
        #TODO: consider asking "/api/query?type=vm" for this
        #this will return VMs with hrefs to query for more info

        if not vdcs:
            vdcs = self.vdcs
        if not isinstance(vdcs, (list, tuple)):
            vdcs = [vdcs]
        nodes = []
        for vdc in vdcs:
            res = self.connection.request(get_url_path(vdc.id))
            elms = res.object.findall(fixxpath(
                res.object, "ResourceEntities/ResourceEntity")
            )
            vapps = [
                (i.get('name'), i.get('href'))
                for i in elms
                if i.get('type') == 'application/vnd.vmware.vcloud.vApp+xml'
                and i.get('name')
            ]

            # first get a list of vapps
            # then get VMs for each vapp
            # use multiprocessing to query vapps on parallel
            # for large number of VMs, if queried serially means that list_nodes
            # could take up to minutes to return the whole list, since each request for VM info
            # takes a few seconds
            # Due to the fact that libcloud driver instance is not thread safe, we choose to
            # to create a new driver instance inside each thread.
            # http://ci.apache.org/projects/libcloud/docs/other/using-libcloud-in-multithreaded-and-async-environments.html

            vapp_hrefs = [vapp_href for vapp_name, vapp_href in vapps]
            def _list_one(vapp_href):
                """since vdcs and token are both needed to make any request,
                we can provide them on the new driver
                the same applies for _networks
                """
                driver = get_driver(self.type)(self.key, self.secret,
                                               host=self.connection.host,
                                               port=self.connection.port)
                driver._vdcs = self.vdcs
                driver._networks = self._networks
                driver.connection.token = self.connection.token
                try:
                    return driver.ex_list_nodes_for_vapp(vapp_href)
                except:
                    return []
            pool = multiprocessing.pool.ThreadPool(8)
            results = pool.map(_list_one, vapp_hrefs)
            pool.terminate()

            for result in results:
                nodes.extend(result)
        return nodes

    def ex_list_nodes_for_vapp(self, vapp_href):
        "return nodes for a vapp, provided it's href"
        try:
            res = self.connection.request(
                get_url_path(vapp_href),
                headers={'Content-Type':
                         'application/vnd.vmware.vcloud.vApp+xml'}
            )
            #_to_node() returns vApp as Node, with VMs as extra
            # we need Nodes to be actual VMs, so we pass the
            # result of _to_node() to _to_nodes()
            vapp_nodes = self._to_node(res.object)
            return self._to_nodes(vapp_nodes)
        except:
            return []

    def _to_size(self, size):
        ns = NodeSize(
            id=size.get('id'),
            name=size.get('id'),
            ram=size.get('memory'),
            extra={'cpu': size.get('cpu')},
            disk=None,
            bandwidth=None,
            price=None,
            driver=self.connection.driver
        )
        return ns

    def list_sizes(self, location=None):
        sizes = [self._to_size(size) for size in VM_SIZES]
        return sizes

    def ex_list_networks(self):
        """
        List available networks

        """
        network_elements = []
        for vdc in self.vdcs:
            res = self.connection.request(get_url_path(vdc.id)).object
            network_elements.extend(
                [network
                 for network in res.findall(
                     fixxpath(res, 'AvailableNetworks/Network')
                 )]
            )
        networks = []
        for network in network_elements:
            # avoid exception: Unable to perform this action. Contact your cloud administrator.
            try:
                network_object = self.connection.request(get_url_path(network.get('href'))).object
            except:
                continue

            #alloc_ips = network_object.findall(fixxpath(network_object, 'Configuration/IpScope/AllocatedIpAddresses'))
            #ips = []
            #for ip in alloc_ips:
            #    ips = [ip.text for ip in ip.findall(fixxpath(network, "IpAddress"))]
            alloc_ips = {}
            nat_rules = network_object.findall(
                fixxpath(network_object,
                         'Configuration/Features/NatService/'
                         'NatRule/PortForwardingRule'))
            rules = {}
            for nat_rule in nat_rules:
                external_ip = nat_rule.find(fixxpath(nat_rule,
                                                     'ExternalIpAddress'))
                if external_ip is not None:
                    external_ip = external_ip.text
                external_port = nat_rule.find(fixxpath(nat_rule,
                                                       'ExternalPort'))
                if external_port is not None:
                    external_port = external_port.text
                internal_ip = nat_rule.find(fixxpath(nat_rule,
                                                     'InternalIpAddress'))
                if internal_ip is not None:
                    internal_ip = internal_ip.text
                internal_port = nat_rule.find(fixxpath(nat_rule,
                                                       'InternalPort'))
                if internal_port is not None:
                    internal_port = internal_port.text
                protocol = nat_rule.find(fixxpath(nat_rule,'Protocol'))
                if protocol is not None:
                    protocol = protocol.text

                nat_rule_dict = {
                    'IP': external_ip,
                    'PublicPort': external_port,
                    'PrivatePort': internal_port,
                    'Type': protocol,
                }
                if rules.get(internal_ip):
                    rules[internal_ip].append(nat_rule_dict)
                else:
                    rules[internal_ip] = [nat_rule_dict]

            extra = {'href': network.get('href'),
                     'nat_rules': rules}

            network = VCloudNetwork(id=network.get('name'),
                                    name=network.get('name'),
                                    driver=self,
                                    extra=extra,
                                    cidr='')

            networks.append(network)
        self._networks = networks
        return networks

    def _get_catalogitems_hrefs(self, catalog):
        """Given a catalog href returns contained catalog item hrefs"""
        res = self.connection.request(
            get_url_path(catalog),
            headers={
                'Content-Type': 'application/vnd.vmware.vcloud.catalog+xml'
            }
        ).object

        cat_items = res.findall(fixxpath(res, "CatalogItems/CatalogItem"))
        cat_item_hrefs = [i.get('href')
                          for i in cat_items
                          if i.get('type') ==
                          'application/vnd.vmware.vcloud.catalogItem+xml']

        return cat_item_hrefs

    def _get_catalogitem(self, catalog_item):
        """Given a catalog item href returns elementree"""
        res = self.connection.request(
            get_url_path(catalog_item),
            headers={
                'Content-Type': 'application/vnd.vmware.vcloud.catalogItem+xml'
            }
        ).object

        return res

    def list_images(self, location=None):

        images = []
        #media_images = self.connection.request('/api/query?type=media&pageSize=500').object
        app_images = self.connection.request('/api/query?type=vAppTemplate&pageSize=500').object
        images.extend(app_images)
        #images.extend(media_images)
        images = [self._to_image(i) for i in images if i.get('name') and i.get('href')]

        def idfun(image):
            return image.id
        images = sorted(images, key=lambda k: k.name)

        return self._uniquer(images, idfun)

    def _uniquer(self, seq, idfun=None):
        if idfun is None:
            def idfun(x):
                return x
        seen = {}
        result = []
        for item in seq:
            marker = idfun(item)
            if marker in seen:
                continue
            seen[marker] = 1
            result.append(item)
        return result

    def create_node(self, **kwargs):
        """
        Creates and returns node.

        :keyword    ex_network: link to a "Network" e.g.,
                    ``https://services.vcloudexpress...``
        :type       ex_network: ``str``

        :keyword    ex_vdc: Name of organisation's virtual data
                            center where vApp VMs will be deployed.
        :type       ex_vdc: ``str``

        :keyword    ex_cpus: number of virtual cpus (limit depends on provider)
        :type       ex_cpus: ``int``

        :type       ex_row: ``str``

        :type       ex_group: ``str``
        """
        name = kwargs['name']
        image = kwargs['image']
        size = kwargs['size']

        # Some providers don't require a network link
        try:
            network = kwargs.get('ex_network', self.networks[0].get('href'))
        except IndexError:
            network = ''

        password = None
        auth = self._get_and_check_auth(kwargs.get('auth'))
        password = auth.password

        instantiate_xml = InstantiateVAppXML(
            name=name,
            template=image.id,
            net_href=network,
            cpus=str(kwargs.get('ex_cpus', 1)),
            memory=str(size.ram),
            password=password,
            row=kwargs.get('ex_row', None),
            group=kwargs.get('ex_group', None)
        )

        vdc = self._get_vdc(kwargs.get('ex_vdc', None))

        # Instantiate VM and get identifier.
        content_type = \
            'application/vnd.vmware.vcloud.instantiateVAppTemplateParams+xml'
        res = self.connection.request(
            '%s/action/instantiateVAppTemplate' % get_url_path(vdc.id),
            data=instantiate_xml.tostring(),
            method='POST',
            headers={'Content-Type': content_type}
        )
        vapp_path = get_url_path(res.object.get('href'))

        # Deploy the VM from the identifier.
        res = self.connection.request('%s/action/deploy' % vapp_path,
                                      method='POST')

        self._wait_for_task_completion(res.object.get('href'))

        # Power on the VM.
        res = self.connection.request('%s/power/action/powerOn' % vapp_path,
                                      method='POST')

        res = self.connection.request(vapp_path)
        node = self._to_node(res.object)

        if getattr(auth, "generated", False):
            node.extra['password'] = auth.password

        return node


class HostingComConnection(VCloudConnection):

    """
    vCloud connection subclass for Hosting.com
    """

    host = "vcloud.safesecureweb.com"

    def _get_auth_headers(self):
        """hosting.com doesn't follow the standard vCloud authentication API"""
        return {
            'Authentication': base64.b64encode(b('%s:%s' % (self.user_id,
                                                            self.key))),
            'Content-Length': '0'
        }


class HostingComDriver(VCloudNodeDriver):

    """
    vCloud node driver for Hosting.com
    """
    connectionCls = HostingComConnection


class TerremarkConnection(VCloudConnection):

    """
    vCloud connection subclass for Terremark
    """

    host = "services.vcloudexpress.terremark.com"


class TerremarkDriver(VCloudNodeDriver):

    """
    vCloud node driver for Terremark
    """

    connectionCls = TerremarkConnection

    def list_locations(self):
        return [NodeLocation(0, "Terremark Texas", 'US', self)]


class VCloud_1_5_Connection(VCloudConnection):

    def _get_auth_headers(self):
        """Compatibility for using v1.5 API under vCloud Director 5.1"""
        return {
            'Authorization': "Basic %s" % base64.b64encode(
                b('%s:%s' % (self.user_id, self.key))).decode('utf-8'),
            'Content-Length': '0',
            'Accept': 'application/*+xml;version=1.5'
        }

    def _get_auth_token(self):
        if not self.token:
            # do not verify ssl certificate
            self.connection.ca_cert = False
            # Log In
            self.connection.request(method='POST', url='/api/sessions',
                                    headers=self._get_auth_headers())

            resp = self.connection.getresponse()
            headers = resp.headers

            # Set authorization token
            try:
                self.token = headers['x-vcloud-authorization']
            except KeyError:
                raise InvalidCredsError()

            # Get the URL of the Organization
            body = ET.XML(resp.text)
            self.org_name = body.get('org')
            org_list_url = get_url_path(
                next((link for link in body.findall(fixxpath(body, 'Link'))
                     if link.get('type') ==
                     'application/vnd.vmware.vcloud.orgList+xml')).get('href')
            )

            if self.proxy_url is not None:
                self.connection.set_http_proxy(self.proxy_url)
            self.connection.request(method='GET', url=org_list_url,
                                    headers=self.add_default_headers({}))
            body = ET.XML(self.connection.getresponse().text)
            self.driver.org = get_url_path(
                next((org for org in body.findall(fixxpath(body, 'Org'))
                     if org.get('name') == self.org_name)).get('href')
            )

    def add_default_headers(self, headers):
        headers['Accept'] = 'application/*+xml;version=1.5'
        headers['x-vcloud-authorization'] = self.token
        return headers


class VCloud_5_5_Connection(VCloud_1_5_Connection):

    def _get_auth_headers(self):
        """Compatibility for using v5.5 API"""
        return {
            'Authorization': "Basic %s" % base64.b64encode(
                b('%s:%s' % (self.user_id, self.key))).decode('utf-8'),
            'Content-Length': '0',
            'Accept': 'application/*+xml;version=5.5'
        }

    def add_default_headers(self, headers):
        headers['Accept'] = 'application/*+xml;version=5.5'
        headers['x-vcloud-authorization'] = self.token
        return headers


class Instantiate_1_5_VAppXML(object):

    def __init__(self, name, template, network, vm_network=None,
                 vm_fence=None):
        self.name = name
        self.template = template
        self.network = network
        self.vm_network = vm_network
        self.vm_fence = vm_fence
        self._build_xmltree()

    def tostring(self):
        return ET.tostring(self.root)

    def _build_xmltree(self):
        self.root = self._make_instantiation_root()

        if self.network is not None:
            instantionation_params = ET.SubElement(self.root,
                                                   'InstantiationParams')
            network_config_section = ET.SubElement(instantionation_params,
                                                   'NetworkConfigSection')
            ET.SubElement(
                network_config_section,
                'Info',
                {'xmlns': 'http://schemas.dmtf.org/ovf/envelope/1'}
            )
            network_config = ET.SubElement(network_config_section,
                                           'NetworkConfig')
            self._add_network_association(network_config)

        self._add_vapp_template(self.root)

    def _make_instantiation_root(self):
        return ET.Element(
            'InstantiateVAppTemplateParams',
            {'name': self.name,
             'deploy': 'false',
             'powerOn': 'false',
             'xml:lang': 'en',
             'xmlns': 'http://www.vmware.com/vcloud/v1.5',
             'xmlns:xsi': 'http://www.w3.org/2001/XMLSchema-instance'}
        )

    def _add_vapp_template(self, parent):
        return ET.SubElement(
            parent,
            'Source',
            {'href': self.template}
        )

    def _add_network_association(self, parent):
        if self.vm_network is None:
            # Don't set a custom vApp VM network name
            parent.set('networkName', self.network.get('name'))
        else:
            # Set a custom vApp VM network name
            parent.set('networkName', self.vm_network)
        configuration = ET.SubElement(parent, 'Configuration')
        ET.SubElement(configuration, 'ParentNetwork',
                      {'href': self.network.get('href')})

        if self.vm_fence is None:
            fencemode = self.network.find(fixxpath(self.network,
                                          'Configuration/FenceMode')).text
        else:
            fencemode = self.vm_fence
        ET.SubElement(configuration, 'FenceMode').text = fencemode


class VCloud_1_5_NodeDriver(VCloudNodeDriver):
    connectionCls = VCloud_1_5_Connection

    # Based on
    # http://pubs.vmware.com/vcloud-api-1-5/api_prog/
    # GUID-843BE3AD-5EF6-4442-B864-BCAE44A51867.html
    NODE_STATE_MAP = {'-1': NodeState.UNKNOWN,
                      '0': NodeState.PENDING,
                      '1': NodeState.PENDING,
                      '2': NodeState.PENDING,
                      '3': NodeState.PENDING,
                      '4': NodeState.RUNNING,
                      '5': NodeState.RUNNING,
                      '6': NodeState.UNKNOWN,
                      '7': NodeState.UNKNOWN,
                      '8': NodeState.STOPPED,
                      '9': NodeState.UNKNOWN,
                      '10': NodeState.UNKNOWN}

    def list_locations(self):
        return [NodeLocation(id=self.connection.host,
                name=self.connection.host, country="N/A", driver=self)]

    def ex_find_node(self, node_name, vdcs=None):
        """
        Searches for node across specified vDCs. This is more effective than
        querying all nodes to get a single instance.

        :param node_name: The name of the node to search for
        :type node_name: ``str``

        :param vdcs: None, vDC or a list of vDCs to search in. If None all vDCs
                     will be searched.
        :type vdcs: :class:`Vdc`

        :return: node instance or None if not found
        :rtype: :class:`Node` or ``None``
        """
        if not vdcs:
            vdcs = self.vdcs
        if not getattr(vdcs, '__iter__', False):
            vdcs = [vdcs]
        for vdc in vdcs:
            res = self.connection.request(get_url_path(vdc.id))
            xpath = fixxpath(res.object, "ResourceEntities/ResourceEntity")
            entity_elems = res.object.findall(xpath)
            for entity_elem in entity_elems:
                if entity_elem.get('type') == \
                        'application/vnd.vmware.vcloud.vApp+xml' and \
                        entity_elem.get('name') == node_name:
                    path = get_url_path(entity_elem.get('href'))
                    headers = {'Content-Type':
                               'application/vnd.vmware.vcloud.vApp+xml'}
                    res = self.connection.request(path,
                                                  headers=headers)
                    return self._to_node(res.object)
        return None

    def destroy_node(self, node):
        try:
            self.ex_undeploy_node(node)
        except Exception:
            # Some vendors don't implement undeploy at all yet,
            # so catch this and move on.
            pass

        res = self.connection.request(get_url_path(node.extra.get('href')), method='DELETE')
        return res.status == httplib.ACCEPTED

    def reboot_node(self, node):
        return self._perform_power_operation(node, 'reboot')

    def ex_start_node(self, node):
        return self._perform_power_operation(node, 'powerOn')

    def ex_stop_node(self, node):
        return self._perform_power_operation(node, 'shutdown')


    def ex_deploy_node(self, node):
        """
        Deploys existing node. Equal to vApp "start" operation.

        :param  node: The node to be deployed
        :type   node: :class:`Node`

        :rtype: :class:`Node`
        """
        data = {'powerOn': 'true',
                'xmlns': 'http://www.vmware.com/vcloud/v1.5'}
        deploy_xml = ET.Element('DeployVAppParams', data)
        path = get_url_path(node.extra.get('href'))
        headers = {
            'Content-Type':
            'application/vnd.vmware.vcloud.deployVAppParams+xml'
        }
        res = self.connection.request('%s/action/deploy' % path,
                                      data=ET.tostring(deploy_xml),
                                      method='POST',
                                      headers=headers)
        self._wait_for_task_completion(res.object.get('href'))
        res = self.connection.request(get_url_path(node.extra.get('href')))
        return self._to_node(res.object)

    def ex_undeploy_node(self, node):
        """
        Undeploys existing node. Equal to vApp "stop" operation.

        :param  node: The node to be deployed
        :type   node: :class:`Node`

        :rtype: :class:`Node`
        """
        data = {'xmlns': 'http://www.vmware.com/vcloud/v1.5'}
        undeploy_xml = ET.Element('UndeployVAppParams', data)
        undeploy_power_action_xml = ET.SubElement(undeploy_xml,
                                                  'UndeployPowerAction')
        undeploy_power_action_xml.text = 'shutdown'

        headers = {
            'Content-Type':
            'application/vnd.vmware.vcloud.undeployVAppParams+xml'
        }

        try:
            res = self.connection.request(
                '%s/action/undeploy' % get_url_path(node.extra.get('href')),
                data=ET.tostring(undeploy_xml),
                method='POST',
                headers=headers)

            self._wait_for_task_completion(res.object.get('href'))
        except Exception:
            undeploy_power_action_xml.text = 'powerOff'
            res = self.connection.request(
                '%s/action/undeploy' % get_url_path(node.extra.get('href')),
                data=ET.tostring(undeploy_xml),
                method='POST',
                headers=headers)
            self._wait_for_task_completion(res.object.get('href'))

        res = self.connection.request(get_url_path(node.extra.get('href')))
        return self._to_node(res.object)

    def ex_power_off_node(self, node):
        """
        Powers on all VMs under specified node. VMs need to be This operation
        is allowed only when the vApp/VM is powered on.

        :param  node: The node to be powered off
        :type   node: :class:`Node`

        :rtype: :class:`Node`
        """
        return self._perform_power_operation(node, 'powerOff')

    def ex_power_on_node(self, node):
        """
        Powers on all VMs under specified node. This operation is allowed
        only when the vApp/VM is powered off or suspended.

        :param  node: The node to be powered on
        :type   node: :class:`Node`

        :rtype: :class:`Node`
        """
        return self._perform_power_operation(node, 'powerOn')

    def ex_shutdown_node(self, node):
        """
        Shutdowns all VMs under specified node. This operation is allowed only
        when the vApp/VM is powered on.

        :param  node: The node to be shut down
        :type   node: :class:`Node`

        :rtype: :class:`Node`
        """
        return self._perform_power_operation(node, 'shutdown')

    def ex_suspend_node(self, node):
        """
        Suspends all VMs under specified node. This operation is allowed only
        when the vApp/VM is powered on.

        :param  node: The node to be suspended
        :type   node: :class:`Node`

        :rtype: :class:`Node`
        """
        return self._perform_power_operation(node, 'suspend')

    def _perform_power_operation(self, node, operation):
        res = self.connection.request(
            '%s/power/action/%s' % (get_url_path(node.extra.get('href')), operation),
            method='POST')
        if res.status in [httplib.ACCEPTED, httplib.NO_CONTENT]:
            self._wait_for_task_completion(res.object.get('href'))
            return True
        else:
            return False


    def ex_get_control_access(self, node):
        """
        Returns the control access settings for specified node.

        :param  node: node to get the control access for
        :type   node: :class:`Node`

        :rtype: :class:`ControlAccess`
        """
        res = self.connection.request(
            '%s/controlAccess' % get_url_path(node.extra.get('href')))
        everyone_access_level = None
        is_shared_elem = res.object.find(
            fixxpath(res.object, "IsSharedToEveryone"))
        if is_shared_elem is not None and is_shared_elem.text == 'true':
            everyone_access_level = res.object.find(
                fixxpath(res.object, "EveryoneAccessLevel")).text

        # Parse all subjects
        subjects = []
        xpath = fixxpath(res.object, "AccessSettings/AccessSetting")
        for elem in res.object.findall(xpath):
            access_level = elem.find(fixxpath(res.object, "AccessLevel")).text
            subject_elem = elem.find(fixxpath(res.object, "Subject"))
            if subject_elem.get('type') == \
               'application/vnd.vmware.admin.group+xml':
                subj_type = 'group'
            else:
                subj_type = 'user'

            path = get_url_path(subject_elem.get('href'))
            res = self.connection.request(path)
            name = res.object.get('name')
            subject = Subject(type=subj_type,
                              name=name,
                              access_level=access_level,
                              id=subject_elem.get('href'))
            subjects.append(subject)

        return ControlAccess(node, everyone_access_level, subjects)

    def ex_set_control_access(self, node, control_access):
        """
        Sets control access for the specified node.

        :param  node: node
        :type   node: :class:`Node`

        :param  control_access: control access settings
        :type   control_access: :class:`ControlAccess`

        :rtype: ``None``
        """
        xml = ET.Element('ControlAccessParams',
                         {'xmlns': 'http://www.vmware.com/vcloud/v1.5'})
        shared_to_everyone = ET.SubElement(xml, 'IsSharedToEveryone')
        if control_access.everyone_access_level:
            shared_to_everyone.text = 'true'
            everyone_access_level = ET.SubElement(xml, 'EveryoneAccessLevel')
            everyone_access_level.text = control_access.everyone_access_level
        else:
            shared_to_everyone.text = 'false'

        # Set subjects
        if control_access.subjects:
            access_settings_elem = ET.SubElement(xml, 'AccessSettings')
        for subject in control_access.subjects:
            setting = ET.SubElement(access_settings_elem, 'AccessSetting')
            if subject.id:
                href = subject.id
            else:
                res = self.ex_query(type=subject.type, filter='name==' +
                                    subject.name)
                if not res:
                    raise LibcloudError('Specified subject "%s %s" not found '
                                        % (subject.type, subject.name))
                href = res[0]['href']
            ET.SubElement(setting, 'Subject', {'href': href})
            ET.SubElement(setting, 'AccessLevel').text = subject.access_level

        headers = {
            'Content-Type': 'application/vnd.vmware.vcloud.controlAccess+xml'
        }
        self.connection.request(
            '%s/action/controlAccess' % get_url_path(node.extra.get('href')),
            data=ET.tostring(xml),
            headers=headers,
            method='POST')

    def ex_get_metadata(self, node):
        """
        :param  node: node
        :type   node: :class:`Node`

        :return: dictionary mapping metadata keys to metadata values
        :rtype: dictionary mapping ``str`` to ``str``
        """
        res = self.connection.request('%s/metadata' % (get_url_path(node.extra.get('href'))))
        xpath = fixxpath(res.object, 'MetadataEntry')
        metadata_entries = res.object.findall(xpath)
        res_dict = {}

        for entry in metadata_entries:
            key = entry.findtext(fixxpath(res.object, 'Key'))
            value = entry.findtext(fixxpath(res.object, 'Value'))
            res_dict[key] = value

        return res_dict

    def ex_set_metadata_entry(self, node, key, value):
        """
        :param  node: node
        :type   node: :class:`Node`

        :param key: metadata key to be set
        :type key: ``str``

        :param value: metadata value to be set
        :type value: ``str``

        :rtype: ``None``
        """
        metadata_elem = ET.Element(
            'Metadata',
            {'xmlns': "http://www.vmware.com/vcloud/v1.5",
             'xmlns:xsi': "http://www.w3.org/2001/XMLSchema-instance"}
        )
        entry = ET.SubElement(metadata_elem, 'MetadataEntry')
        key_elem = ET.SubElement(entry, 'Key')
        key_elem.text = key
        value_elem = ET.SubElement(entry, 'Value')
        value_elem.text = value

        # send it back to the server
        res = self.connection.request(
            '%s/metadata' % get_url_path(node.extra.get('href')),
            data=ET.tostring(metadata_elem),
            headers={
                'Content-Type': 'application/vnd.vmware.vcloud.metadata+xml'
            },
            method='POST')
        self._wait_for_task_completion(res.object.get('href'))

    def ex_query(self, type, filter=None, page=1, page_size=100, sort_asc=None,
                 sort_desc=None):
        """
        Queries vCloud for specified type. See
        http://www.vmware.com/pdf/vcd_15_api_guide.pdf for details. Each
        element of the returned list is a dictionary with all attributes from
        the record.

        :param type: type to query (r.g. user, group, vApp etc.)
        :type  type: ``str``

        :param filter: filter expression (see documentation for syntax)
        :type  filter: ``str``

        :param page: page number
        :type  page: ``int``

        :param page_size: page size
        :type  page_size: ``int``

        :param sort_asc: sort in ascending order by specified field
        :type  sort_asc: ``str``

        :param sort_desc: sort in descending order by specified field
        :type  sort_desc: ``str``

        :rtype: ``list`` of dict
        """
        # This is a workaround for filter parameter encoding
        # the urllib encodes (name==Developers%20Only) into
        # %28name%3D%3DDevelopers%20Only%29) which is not accepted by vCloud
        params = {
            'type': type,
            'pageSize': page_size,
            'page': page,
        }
        if sort_asc:
            params['sortAsc'] = sort_asc
        if sort_desc:
            params['sortDesc'] = sort_desc

        url = '/api/query?' + urlencode(params)
        if filter:
            if not filter.startswith('('):
                filter = '(' + filter + ')'
            url += '&filter=' + filter.replace(' ', '+')

        results = []
        res = self.connection.request(url)
        for elem in res.object:
            if not elem.tag.endswith('Link'):
                result = elem.attrib
                result['type'] = elem.tag.split('}')[1]
                results.append(result)
        return results

    def create_node(self, name, image, size, **kwargs):
        """
        Creates and returns node. If the source image is:
          - vApp template - a new vApp is instantiated from template
          - existing vApp - a new vApp is cloned from the source vApp. Can
                            not clone more vApps is parallel otherwise
                            resource busy error is raised.


        @inherits: :class:`NodeDriver.create_node`

        :keyword    image:  OS Image to boot on node. (required). Can be a
                            NodeImage or existing Node that will be cloned.
        :type       image:  :class:`NodeImage` or :class:`Node`

        :keyword    ex_network: Organisation's network name for attaching vApp
                                VMs to.
        :type       ex_network: ``str``

        :keyword    ex_vdc: Name of organisation's virtual data center where
                            vApp VMs will be deployed.
        :type       ex_vdc: ``str``

        :keyword    ex_vm_names: list of names to be used as a VM and computer
                                 name. The name must be max. 15 characters
                                 long and follow the host name requirements.
        :type       ex_vm_names: ``list`` of ``str``

        :keyword    ex_vm_cpu: number of virtual CPUs/cores to allocate for
                               each vApp VM.
        :type       ex_vm_cpu: ``int``

        :keyword    ex_vm_memory: amount of memory in MB to allocate for each
                                  vApp VM.
        :type       ex_vm_memory: ``int``

        :keyword    ex_vm_script: full path to file containing guest
                                  customisation script for each vApp VM.
                                  Useful for creating users & pushing out
                                  public SSH keys etc.
        :type       ex_vm_script: ``str``

        :keyword    ex_vm_network: Override default vApp VM network name.
                                   Useful for when you've imported an OVF
                                   originating from outside of the vCloud.
        :type       ex_vm_network: ``str``

        :keyword    ex_vm_fence: Fence mode for connecting the vApp VM network
                                 (ex_vm_network) to the parent
                                 organisation network (ex_network).
        :type       ex_vm_fence: ``str``

        :keyword    ex_vm_ipmode: IP address allocation mode for all vApp VM
                                  network connections.
        :type       ex_vm_ipmode: ``str``

        :keyword    ex_deploy: set to False if the node shouldn't be deployed
                               (started) after creation
        :type       ex_deploy: ``bool``

        :keyword    ex_clone_timeout: timeout in seconds for clone/instantiate
                                      VM operation.
                                      Cloning might be a time consuming
                                      operation especially when linked clones
                                      are disabled or VMs are created on
                                      different datastores.
                                      Overrides the default task completion
                                      value.
        :type       ex_clone_timeout: ``int``
        """
        ex_vm_names = [name]
        ex_vm_cpu = size.extra.get('cpu')
        ex_vm_memory = size.extra.get('ram')
        ex_vm_script = kwargs.get('ex_vm_script')
        ex_vm_fence = kwargs.get('ex_vm_fence', None)
        ex_network = kwargs.get('ex_network', None)
        ex_vm_network = kwargs.get('ex_vm_network', None)
        ex_vm_ipmode = kwargs.get('ex_vm_ipmode', None)
        ex_deploy = kwargs.get('ex_deploy', True)
        ex_vdc = kwargs.get('ex_vdc', None)
        ex_clone_timeout = kwargs.get('ex_clone_timeout',
                                      DEFAULT_TASK_COMPLETION_TIMEOUT)

        self._validate_vm_names(ex_vm_names)
        self._validate_vm_cpu(ex_vm_cpu)
        self._validate_vm_memory(ex_vm_memory)
        self._validate_vm_fence(ex_vm_fence)
        self._validate_vm_ipmode(ex_vm_ipmode)
        ex_vm_script = self._validate_vm_script(ex_vm_script)
        # Some providers don't require a network link
        if ex_network:
            network_href = self._get_network_href(ex_network)
            network_elem = self.connection.request(
                get_url_path(network_href)).object
        else:
            network_elem = None

        vdc = self._get_vdc(ex_vdc)

        if self._is_node(image):
            vapp_name, vapp_href = self._clone_node(name,
                                                    image,
                                                    vdc,
                                                    ex_clone_timeout)
        else:
            vapp_name, vapp_href = self._instantiate_node(name, image,
                                                          network_elem,
                                                          vdc, ex_vm_network,
                                                          ex_vm_fence,
                                                          ex_clone_timeout)

        self._change_vm_names(vapp_href, ex_vm_names)
        self._change_vm_cpu(vapp_href, ex_vm_cpu)
        self._change_vm_memory(vapp_href, ex_vm_memory)
        self._change_vm_script(vapp_href, ex_vm_script)
        self._change_vm_ipmode(vapp_href, ex_vm_ipmode)

        # Power on the VM.
        if ex_deploy:
            # Retry 3 times: when instantiating large number of VMs at the same
            # time some may fail on resource allocation
            retry = 3
            while True:
                try:
                    res = self.connection.request(
                        '%s/power/action/powerOn' % get_url_path(vapp_href),
                        method='POST')
                    self._wait_for_task_completion(res.object.get('href'))
                    break
                except Exception:
                    if retry <= 0:
                        raise
                    retry -= 1
                    time.sleep(10)

        res = self.connection.request(get_url_path(vapp_href))
        node = self._to_node(res.object)
        #return node
        return self._to_nodes(node)[0]


    def _instantiate_node(self, name, image, network_elem, vdc, vm_network,
                          vm_fence, instantiate_timeout):
        instantiate_xml = Instantiate_1_5_VAppXML(
            name=name,
            template=image.id,
            network=network_elem,
            vm_network=vm_network,
            vm_fence=vm_fence
        )

        # Instantiate VM and get identifier.
        headers = {
            'Content-Type':
            'application/vnd.vmware.vcloud.instantiateVAppTemplateParams+xml'
        }
        res = self.connection.request(
            '%s/action/instantiateVAppTemplate' % get_url_path(vdc.id),
            data=instantiate_xml.tostring(),
            method='POST',
            headers=headers
        )
        vapp_name = res.object.get('name')
        vapp_href = res.object.get('href')

        task_href = res.object.find(fixxpath(res.object, "Tasks/Task")).get(
            'href')
        self._wait_for_task_completion(task_href, instantiate_timeout)
        return vapp_name, vapp_href

    def _clone_node(self, name, sourceNode, vdc, clone_timeout):
        clone_xml = ET.Element(
            "CloneVAppParams",
            {'name': name, 'deploy': 'false', 'powerOn': 'false',
             'xmlns': "http://www.vmware.com/vcloud/v1.5",
             'xmlns:xsi': "http://www.w3.org/2001/XMLSchema-instance"}
        )
        ET.SubElement(clone_xml,
                      'Description').text = 'Clone of ' + sourceNode.name
        ET.SubElement(clone_xml, 'Source', {'href': sourceNode.id})

        headers = {
            'Content-Type': 'application/vnd.vmware.vcloud.cloneVAppParams+xml'
        }
        res = self.connection.request(
            '%s/action/cloneVApp' % get_url_path(vdc.id),
            data=ET.tostring(clone_xml),
            method='POST',
            headers=headers
        )
        vapp_name = res.object.get('name')
        vapp_href = res.object.get('href')

        task_href = res.object.find(
            fixxpath(res.object, "Tasks/Task")).get('href')
        self._wait_for_task_completion(task_href, clone_timeout)

        res = self.connection.request(get_url_path(vapp_href))

        vms = res.object.findall(fixxpath(res.object, "Children/Vm"))

        # Fix the networking for VMs
        for i, vm in enumerate(vms):
            # Remove network
            network_xml = ET.Element("NetworkConnectionSection", {
                'ovf:required': 'false',
                'xmlns': "http://www.vmware.com/vcloud/v1.5",
                'xmlns:ovf': 'http://schemas.dmtf.org/ovf/envelope/1'})
            ET.SubElement(network_xml, "ovf:Info").text = \
                'Specifies the available VM network connections'

            headers = {
                'Content-Type':
                'application/vnd.vmware.vcloud.networkConnectionSection+xml'
            }
            res = self.connection.request(
                '%s/networkConnectionSection' % get_url_path(vm.get('href')),
                data=ET.tostring(network_xml),
                method='PUT',
                headers=headers
            )
            self._wait_for_task_completion(res.object.get('href'))

            # Re-add network
            network_xml = vm.find(fixxpath(vm, 'NetworkConnectionSection'))
            network_conn_xml = network_xml.find(
                fixxpath(network_xml, 'NetworkConnection'))
            network_conn_xml.set('needsCustomization', 'true')
            network_conn_xml.remove(
                network_conn_xml.find(fixxpath(network_xml, 'IpAddress')))
            network_conn_xml.remove(
                network_conn_xml.find(fixxpath(network_xml, 'MACAddress')))

            headers = {
                'Content-Type':
                'application/vnd.vmware.vcloud.networkConnectionSection+xml'
            }
            res = self.connection.request(
                '%s/networkConnectionSection' % get_url_path(vm.get('href')),
                data=ET.tostring(network_xml),
                method='PUT',
                headers=headers
            )
            self._wait_for_task_completion(res.object.get('href'))

        return vapp_name, vapp_href

    def ex_set_vm_cpu(self, vapp_or_vm_id, vm_cpu):
        """
        Sets the number of virtual CPUs for the specified VM or VMs under
        the vApp. If the vapp_or_vm_id param represents a link to an vApp
        all VMs that are attached to this vApp will be modified.

        Please ensure that hot-adding a virtual CPU is enabled for the
        powered on virtual machines. Otherwise use this method on undeployed
        vApp.

        :keyword    vapp_or_vm_id: vApp or VM ID that will be modified. If
                                   a vApp ID is used here all attached VMs
                                   will be modified
        :type       vapp_or_vm_id: ``str``

        :keyword    vm_cpu: number of virtual CPUs/cores to allocate for
                            specified VMs
        :type       vm_cpu: ``int``

        :rtype: ``None``
        """
        self._validate_vm_cpu(vm_cpu)
        self._change_vm_cpu(vapp_or_vm_id, vm_cpu)

    def ex_set_vm_memory(self, vapp_or_vm_id, vm_memory):
        """
        Sets the virtual memory in MB to allocate for the specified VM or
        VMs under the vApp. If the vapp_or_vm_id param represents a link
        to an vApp all VMs that are attached to this vApp will be modified.

        Please ensure that hot-change of virtual memory is enabled for the
        powered on virtual machines. Otherwise use this method on undeployed
        vApp.

        :keyword    vapp_or_vm_id: vApp or VM ID that will be modified. If
                                   a vApp ID is used here all attached VMs
                                   will be modified
        :type       vapp_or_vm_id: ``str``

        :keyword    vm_memory: virtual memory in MB to allocate for the
                               specified VM or VMs
        :type       vm_memory: ``int``

        :rtype: ``None``
        """
        self._validate_vm_memory(vm_memory)
        self._change_vm_memory(vapp_or_vm_id, vm_memory)

    def ex_add_vm_disk(self, vapp_or_vm_id, vm_disk_size):
        """
        Adds a virtual disk to the specified VM or VMs under the vApp. If the
        vapp_or_vm_id param represents a link to an vApp all VMs that are
        attached to this vApp will be modified.

        :keyword    vapp_or_vm_id: vApp or VM ID that will be modified. If a
                                   vApp ID is used here all attached VMs
                                   will be modified
        :type       vapp_or_vm_id: ``str``

        :keyword    vm_disk_size: the disk capacity in GB that will be added
                                  to the specified VM or VMs
        :type       vm_disk_size: ``int``

        :rtype: ``None``
        """
        self._validate_vm_disk_size(vm_disk_size)
        self._add_vm_disk(vapp_or_vm_id, vm_disk_size)

    @staticmethod
    def _validate_vm_names(names):
        if names is None:
            return
        hname_re = re.compile(
            '^(([a-zA-Z]|[a-zA-Z][a-zA-Z0-9]*)[\-])*([A-Za-z]|[A-Za-z][A-Za-z0-9]*[A-Za-z0-9])$')  # NOQA
        for name in names:
            if len(name) > 15:
                raise ValueError(
                    'The VM name "' + name + '" is too long for the computer '
                    'name (max 15 chars allowed).')
            if not hname_re.match(name):
                raise ValueError('The VM name "' + name + '" can not be '
                                 'used. "' + name + '" is not a valid '
                                 'computer name for the VM.')

    @staticmethod
    def _validate_vm_memory(vm_memory):
        if vm_memory is None:
            return
        elif vm_memory not in VIRTUAL_MEMORY_VALS:
            raise ValueError(
                '%s is not a valid vApp VM memory value' % vm_memory)

    @staticmethod
    def _validate_vm_cpu(vm_cpu):
        if vm_cpu is None:
            return
        elif vm_cpu not in VIRTUAL_CPU_VALS_1_5:
            raise ValueError('%s is not a valid vApp VM CPU value' % vm_cpu)

    @staticmethod
    def _validate_vm_disk_size(vm_disk):
        if vm_disk is None:
            return
        elif int(vm_disk) < 0:
            raise ValueError('%s is not a valid vApp VM disk space value',
                             vm_disk)

    @staticmethod
    def _validate_vm_script(vm_script):
        if vm_script is None:
            return
        # Try to locate the script file
        if not os.path.isabs(vm_script):
            vm_script = os.path.expanduser(vm_script)
            vm_script = os.path.abspath(vm_script)
        if not os.path.isfile(vm_script):
            raise LibcloudError(
                "%s the VM script file does not exist" % vm_script)
        try:
            open(vm_script).read()
        except Exception:
            raise
        return vm_script

    @staticmethod
    def _validate_vm_fence(vm_fence):
        if vm_fence is None:
            return
        elif vm_fence not in FENCE_MODE_VALS_1_5:
            raise ValueError('%s is not a valid fencing mode value' % vm_fence)

    @staticmethod
    def _validate_vm_ipmode(vm_ipmode):
        if vm_ipmode is None:
            return
        elif vm_ipmode == 'MANUAL':
            raise NotImplementedError(
                'MANUAL IP mode: The interface for supplying '
                'IPAddress does not exist yet')
        elif vm_ipmode not in IP_MODE_VALS_1_5:
            raise ValueError(
                '%s is not a valid IP address allocation mode value'
                % vm_ipmode)

    def _change_vm_names(self, vapp_or_vm_id, vm_names):

        if vm_names is None:
            return

        vms = self._get_vm_elements(vapp_or_vm_id)
        for i, vm in enumerate(vms):
            if len(vm_names) <= i:
                return

            # Get GuestCustomizationSection
            res = self.connection.request(
                '%s/guestCustomizationSection' % get_url_path(vm.get('href')))

            # Update GuestCustomizationSection
            res.object.find(
                fixxpath(res.object, 'ComputerName')).text = vm_names[i]
            # Remove AdminPassword from customization section
            admin_pass = res.object.find(fixxpath(res.object, 'AdminPassword'))
            if admin_pass is not None:
                res.object.remove(admin_pass)

            headers = {
                'Content-Type':
                'application/vnd.vmware.vcloud.guestCustomizationSection+xml'
            }
            res = self.connection.request(
                '%s/guestCustomizationSection' % get_url_path(vm.get('href')),
                data=ET.tostring(res.object),
                method='PUT',
                headers=headers
            )
            self._wait_for_task_completion(res.object.get('href'))

            # Update Vm name
            req_xml = ET.Element("Vm", {
                'name': vm_names[i],
                'xmlns': "http://www.vmware.com/vcloud/v1.5"})
            res = self.connection.request(
                get_url_path(vm.get('href')),
                data=ET.tostring(req_xml),
                method='PUT',
                headers={
                    'Content-Type': 'application/vnd.vmware.vcloud.vm+xml'}
            )
            self._wait_for_task_completion(res.object.get('href'))

    def _change_vm_cpu(self, vapp_or_vm_id, vm_cpu):
        if vm_cpu is None:
            return

        vms = self._get_vm_elements(vapp_or_vm_id)
        for vm in vms:
            # Get virtualHardwareSection/cpu section
            res = self.connection.request(
                '%s/virtualHardwareSection/cpu' % get_url_path(vm.get('href')))

            # Update VirtualQuantity field
            xpath = ('{http://schemas.dmtf.org/wbem/wscim/1/cim-schema/2/'
                     'CIM_ResourceAllocationSettingData}VirtualQuantity')
            res.object.find(xpath).text = str(vm_cpu)

            headers = {
                'Content-Type': 'application/vnd.vmware.vcloud.rasdItem+xml'
            }
            res = self.connection.request(
                '%s/virtualHardwareSection/cpu' % get_url_path(vm.get('href')),
                data=ET.tostring(res.object),
                method='PUT',
                headers=headers
            )
            self._wait_for_task_completion(res.object.get('href'))

    def _change_vm_memory(self, vapp_or_vm_id, vm_memory):
        if vm_memory is None:
            return

        vms = self._get_vm_elements(vapp_or_vm_id)
        for vm in vms:
            # Get virtualHardwareSection/memory section
            res = self.connection.request(
                '%s/virtualHardwareSection/memory' %
                get_url_path(vm.get('href')))

            # Update VirtualQuantity field
            xpath = ('{http://schemas.dmtf.org/wbem/wscim/1/cim-schema/2/'
                     'CIM_ResourceAllocationSettingData}VirtualQuantity')
            res.object.find(xpath).text = str(vm_memory)

            headers = {
                'Content-Type': 'application/vnd.vmware.vcloud.rasdItem+xml'
            }
            res = self.connection.request(
                '%s/virtualHardwareSection/memory' % get_url_path(
                    vm.get('href')),
                data=ET.tostring(res.object),
                method='PUT',
                headers=headers
            )
            self._wait_for_task_completion(res.object.get('href'))

    def _add_vm_disk(self, vapp_or_vm_id, vm_disk):
        if vm_disk is None:
            return

        rasd_ns = ('{http://schemas.dmtf.org/wbem/wscim/1/cim-schema/2/'
                   'CIM_ResourceAllocationSettingData}')

        vms = self._get_vm_elements(vapp_or_vm_id)
        for vm in vms:
            # Get virtualHardwareSection/disks section
            res = self.connection.request(
                '%s/virtualHardwareSection/disks' %
                get_url_path(vm.get('href')))

            existing_ids = []
            new_disk = None
            for item in res.object.findall(fixxpath(res.object, 'Item')):
                # Clean Items from unnecessary stuff
                for elem in item:
                    if elem.tag == '%sInstanceID' % rasd_ns:
                        existing_ids.append(int(elem.text))
                    if elem.tag in ['%sAddressOnParent' % rasd_ns,
                                    '%sParent' % rasd_ns]:
                        item.remove(elem)
                if item.find('%sHostResource' % rasd_ns) is not None:
                    new_disk = item

            new_disk = copy.deepcopy(new_disk)
            disk_id = max(existing_ids) + 1
            new_disk.find('%sInstanceID' % rasd_ns).text = str(disk_id)
            new_disk.find('%sElementName' %
                          rasd_ns).text = 'Hard Disk ' + str(disk_id)
            new_disk.find('%sHostResource' % rasd_ns).set(
                fixxpath(new_disk, 'capacity'), str(int(vm_disk) * 1024))
            res.object.append(new_disk)

            headers = {
                'Content-Type':
                'application/vnd.vmware.vcloud.rasditemslist+xml'
            }
            res = self.connection.request(
                '%s/virtualHardwareSection/disks' % get_url_path(
                    vm.get('href')),
                data=ET.tostring(res.object),
                method='PUT',
                headers=headers
            )
            self._wait_for_task_completion(res.object.get('href'))

    def _change_vm_script(self, vapp_or_vm_id, vm_script):
        if vm_script is None:
            return

        vms = self._get_vm_elements(vapp_or_vm_id)
        try:
<<<<<<< HEAD
            script = cust_script_char_conv(open(vm_script).read())
        except:
=======
            script = open(vm_script).read()
        except Exception:
>>>>>>> b7be7b3f
            return
        # ElementTree escapes script characters automatically. Escape
        # requirements:
        # http://www.vmware.com/support/vcd/doc/rest-api-doc-1.5-html/types/
        # GuestCustomizationSectionType.html
        for vm in vms:
            # Get GuestCustomizationSection
            res = self.connection.request(
                '%s/guestCustomizationSection' % get_url_path(vm.get('href')))

            # Attempt to update any existing CustomizationScript element
            try:
                res.object.find(
                    fixxpath(res.object, 'CustomizationScript')).text = script
            except Exception:
                # CustomizationScript section does not exist, insert it just
                # before ComputerName
                for i, e in enumerate(res.object):
                    if e.tag == \
                            '{http://www.vmware.com/vcloud/v1.5}ComputerName':
                        break
                e = ET.Element(
                    '{http://www.vmware.com/vcloud/v1.5}CustomizationScript')
                e.text = script
                try:
                    res.object.insert(i, e)
                except TypeError:
                    # *** TypeError: Argument 'element' has incorrect type (expected lxml.etree._Element, got Element)
                    from lxml import etree as lxml_ET
                    e = lxml_ET.Element(
                        '{http://www.vmware.com/vcloud/v1.5}CustomizationScript')
                    e.text = script
                    res.object.insert(i, e)

            # Remove AdminPassword from customization section due to an API
            # quirk
            admin_pass = res.object.find(fixxpath(res.object, 'AdminPassword'))
            if admin_pass is not None:
                res.object.remove(admin_pass)

            # Taken from https://github.com/cedadev/libcloud
            admin_password_enabled_elem = res.object.find(
                                fixxpath(res.object, 'AdminPasswordEnabled'))
            if admin_password_enabled_elem is not None:
                admin_password_enabled_elem.text = 'false'

            # Autologon must be set 0 if AutologonEnabled is set 'false'
            admin_auto_logon_enabled_elem = res.object.find(
                fixxpath(res.object, 'AdminAutoLogonEnabled'))

            if (admin_auto_logon_enabled_elem is not None and
            admin_auto_logon_enabled_elem.text.strip() == 'false'):
                admin_auto_logon_count_elem = res.object.find(
                    fixxpath(res.object, 'AdminAutoLogonCount'))
                if admin_auto_logon_count_elem is not None:
                    admin_auto_logon_count_elem.text = '0'

            # Update VM's GuestCustomizationSection
            headers = {
                'Content-Type':
                'application/vnd.vmware.vcloud.guestCustomizationSection+xml'
            }
            res = self.connection.request(
                '%s/guestCustomizationSection' % get_url_path(vm.get('href')),
                data=cust_xml_char_conv_et_fix(ET.tostring(res.object)),
                method='PUT',
                headers=headers
            )
            self._wait_for_task_completion(res.object.get('href'))

    def _change_vm_ipmode(self, vapp_or_vm_id, vm_ipmode):
        if vm_ipmode is None:
            return

        vms = self._get_vm_elements(vapp_or_vm_id)

        for vm in vms:
            res = self.connection.request(
                '%s/networkConnectionSection' % get_url_path(vm.get('href')))
            net_conns = res.object.findall(
                fixxpath(res.object, 'NetworkConnection'))
            for c in net_conns:
                c.find(fixxpath(c, 'IpAddressAllocationMode')).text = vm_ipmode

            headers = {
                'Content-Type':
                'application/vnd.vmware.vcloud.networkConnectionSection+xml'
            }

            res = self.connection.request(
                '%s/networkConnectionSection' % get_url_path(vm.get('href')),
                data=ET.tostring(res.object),
                method='PUT',
                headers=headers
            )
            self._wait_for_task_completion(res.object.get('href'))

<<<<<<< HEAD
=======
    def _update_or_insert_section(self, res, section, prev_section, text):
        try:
            res.object.find(
                fixxpath(res.object, section)).text = text
        except Exception:
            # "section" section does not exist, insert it just
            # before "prev_section"
            for i, e in enumerate(res.object):
                tag = '{http://www.vmware.com/vcloud/v1.5}%s' % prev_section
                if e.tag == tag:
                    break
            e = ET.Element(
                '{http://www.vmware.com/vcloud/v1.5}%s' % section)
            e.text = text
            res.object.insert(i, e)
        return res

    def ex_change_vm_admin_password(self, vapp_or_vm_id, ex_admin_password):
        """
        Changes the admin (or root) password of VM or VMs under the vApp. If
        the vapp_or_vm_id param represents a link to an vApp all VMs that
        are attached to this vApp will be modified.

        :keyword    vapp_or_vm_id: vApp or VM ID that will be modified. If a
                                   vApp ID is used here all attached VMs
                                   will be modified
        :type       vapp_or_vm_id: ``str``

        :keyword    ex_admin_password: admin password to be used.
        :type       ex_admin_password: ``str``

        :rtype: ``None``
        """
        if ex_admin_password is None:
            return

        vms = self._get_vm_elements(vapp_or_vm_id)
        for vm in vms:
            # Get GuestCustomizationSection
            res = self.connection.request(
                '%s/guestCustomizationSection' % get_url_path(vm.get('href')))

            headers = {
                'Content-Type':
                'application/vnd.vmware.vcloud.guestCustomizationSection+xml'
            }

            # Fix API quirk.
            # If AdminAutoLogonEnabled==False the guestCustomizationSection
            # must have AdminAutoLogonCount==0, even though
            # it might have AdminAutoLogonCount==1 when requesting it for
            # the first time.
            auto_logon = res.object.find(
                fixxpath(res.object, "AdminAutoLogonEnabled"))
            if auto_logon is not None and auto_logon.text == 'false':
                self._update_or_insert_section(res,
                                               "AdminAutoLogonCount",
                                               "ResetPasswordRequired",
                                               '0')

            # If we are establishing a password we do not want it
            # to be automatically chosen.
            self._update_or_insert_section(res,
                                           'AdminPasswordAuto',
                                           'AdminPassword',
                                           'false')

            # API does not allow to set AdminPassword if
            # AdminPasswordEnabled is not enabled.
            self._update_or_insert_section(res,
                                           'AdminPasswordEnabled',
                                           'AdminPasswordAuto',
                                           'true')

            self._update_or_insert_section(res,
                                           'AdminPassword',
                                           'AdminAutoLogonEnabled',
                                           ex_admin_password)

            res = self.connection.request(
                '%s/guestCustomizationSection' % get_url_path(vm.get('href')),
                data=ET.tostring(res.object),
                method='PUT',
                headers=headers
            )
            self._wait_for_task_completion(res.object.get('href'))

>>>>>>> b7be7b3f
    def _get_network_href(self, network_name):
        network_href = None

        # Find the organisation's network href
        res = self.connection.request(self.org)
        links = res.object.findall(fixxpath(res.object, 'Link'))
        for l in links:
            if l.attrib['type'] == \
                    'application/vnd.vmware.vcloud.orgNetwork+xml' \
                    and l.attrib['name'] == network_name:
                network_href = l.attrib['href']

        if network_href is None:
            raise ValueError(
                '%s is not a valid organisation network name' % network_name)
        else:
            return network_href

    def _get_vm_elements(self, vapp_or_vm_id):
        res = self.connection.request(get_url_path(vapp_or_vm_id))
        if res.object.tag.endswith('VApp'):
            vms = res.object.findall(fixxpath(res.object, 'Children/Vm'))
        elif res.object.tag.endswith('Vm'):
            vms = [res.object]
        else:
            raise ValueError(
                'Specified ID value is not a valid VApp or Vm identifier.')
        return vms

    def _is_node(self, node_or_image):
        return isinstance(node_or_image, Node)

    def _to_node(self, node_elm):
        # Parse VMs as extra field
        vms = []
        for vm_elem in node_elm.findall(fixxpath(node_elm, 'Children/Vm')):
            public_ips = []
            private_ips = []

            xpath = fixxpath(vm_elem,
                             'NetworkConnectionSection/NetworkConnection')
            for connection in vm_elem.findall(xpath):
                ip = connection.find(fixxpath(connection, "IpAddress"))
                if ip is not None:
                    if is_private_subnet(ip.text):
                        private_ips.append(ip.text)
                    else:
                        public_ips.append(ip.text)
                external_ip = connection.find(
                    fixxpath(connection, "ExternalIpAddress"))
                if external_ip is not None:
                    public_ips.append(external_ip.text)
            #FIXME: also cpu/memory
            xpath = ('{http://schemas.dmtf.org/ovf/envelope/1}'
                     'OperatingSystemSection')
            os_type_elem = vm_elem.find(xpath)
            if os_type_elem is not None:
                os_type = os_type_elem.get(
                    '{http://www.vmware.com/schema/ovf}osType')
            else:
                os_type = None
            if os_type:
                if 'win' in os_type:
                    os_type = 'windows'
            vm = {
                'id': vm_elem.get('href'),
                'name': vm_elem.get('name'),
                'state': self.NODE_STATE_MAP[vm_elem.get('status')],
                'public_ips': public_ips,
                'private_ips': private_ips,
                'os_type': os_type
            }
            vms.append(vm)

        # Take the node IP addresses from all VMs
        public_ips = []
        private_ips = []
        for vm in vms:
            public_ips.extend(vm['public_ips'])
            private_ips.extend(vm['private_ips'])

        # Find vDC
        vdc_id = next(link.get('href') for link
                      in node_elm.findall(fixxpath(node_elm, 'Link'))
                      if link.get('type') ==
                      'application/vnd.vmware.vcloud.vdc+xml')
        vdc = next(vdc for vdc in self.vdcs if vdc.id == vdc_id)

        node = Node(id=node_elm.get('href'),
                    name=node_elm.get('name'),
                    state=self.NODE_STATE_MAP[node_elm.get('status')],
                    public_ips=public_ips,
                    private_ips=private_ips,
                    driver=self.connection.driver,
                    extra={'vdc': vdc.name, 'vms': vms})
        return node

    def _to_nodes(self, vapp):
        """_to_node() returns vApp with VMs as extra.
        this breaks the naming conversion used with other libcloud
        drivers. We need VMs returnes in list_nodes"""
        nodes = []
        for vm in vapp.extra.get('vms', []):
            node_id = vm.get('id').rstrip('/').split('/')[-1] #more friendly id
            node_extra = {'vdc': vapp.extra.get('vdc'),
                          'os_type': vm.get('os_type'),
                          'vapp': vapp.name,
                          'href': vm.get('id') #keep this for actions
            }
            public_ips = vm.get('public_ips')
            private_ips = vm.get('private_ips')
            # if _networks exist, search for the VM private ips
            # for nat rules
            for network in self._networks:
                for ip in private_ips:
                    if network.extra.get('nat_rules').get(ip):
                        nat_ips = network.extra.get('nat_rules').get(ip)
                        node_extra['Nat_Rules'] = json.dumps(nat_ips)
                        for nat_ip in nat_ips:
                            ip = nat_ip.get('IP')
                            if is_private_subnet(ip):
                                if ip not in private_ips:
                                    private_ips.append(ip)
                            else:
                                if ip not in public_ips:
                                    public_ips.append(ip)
            node = Node(id=node_id,
                        name=vm.get('name'),
                        state=vm.get('state'),
                        public_ips=public_ips,
                        private_ips=private_ips,
                        driver=self.connection.driver,
                        extra=node_extra)
            nodes.append(node)
        return nodes
    def _to_vdc(self, vdc_elm):

        def get_capacity_values(capacity_elm):
            if capacity_elm is None:
                return None
            limit = int(capacity_elm.findtext(fixxpath(capacity_elm, 'Limit')))
            used = int(capacity_elm.findtext(fixxpath(capacity_elm, 'Used')))
            units = capacity_elm.findtext(fixxpath(capacity_elm, 'Units'))
            return Capacity(limit, used, units)

        cpu = get_capacity_values(
            vdc_elm.find(fixxpath(vdc_elm, 'ComputeCapacity/Cpu')))
        memory = get_capacity_values(
            vdc_elm.find(fixxpath(vdc_elm, 'ComputeCapacity/Memory')))
        storage = get_capacity_values(
            vdc_elm.find(fixxpath(vdc_elm, 'StorageCapacity')))

        return Vdc(id=vdc_elm.get('href'),
                   name=vdc_elm.get('name'),
                   driver=self,
                   allocation_model=vdc_elm.findtext(
                       fixxpath(vdc_elm, 'AllocationModel')),
                   cpu=cpu,
                   memory=memory,
                   storage=storage)


class VCloud_5_1_NodeDriver(VCloud_1_5_NodeDriver):

    @staticmethod
    def _validate_vm_memory(vm_memory):
        if vm_memory is None:
            return None
        elif (vm_memory % 4) != 0:
            # The vcd 5.1 virtual machine memory size must be a multiple of 4
            # MB
            raise ValueError(
                '%s is not a valid vApp VM memory value' % (vm_memory))


class VCloud_5_5_NodeDriver(VCloud_5_1_NodeDriver):
    """Use 5.5 Connection class to explicitly set 5.5 for the version in
    Accept headers
    """
    connectionCls = VCloud_5_5_Connection


class VCloudNetwork(object):
    """
    A Virtual Network.
    """

<<<<<<< HEAD
    def __init__(self, id, name, cidr, driver, extra=None):
        self.id = str(id)
        self.name = name
        self.cidr = cidr
        self.driver = driver
        self.extra = extra or {}

    def __repr__(self):
        return '<VCloudNetwork id="%s" name="%s" cidr="%s">' % (self.id,
                                                                self.name,
                                                                self.cidr,)
=======
    def _perform_snapshot_operation(self, node, operation, xml_data, headers):
        res = self.connection.request(
            '%s/action/%s' % (get_url_path(node.id), operation),
            data=ET.tostring(xml_data) if xml_data is not None else None,
            method='POST',
            headers=headers)
        self._wait_for_task_completion(res.object.get('href'))
        res = self.connection.request(get_url_path(node.id))
        return self._to_node(res.object)

    def ex_acquire_mks_ticket(self, vapp_or_vm_id, vm_num=0):
        """
        Retrieve a mks ticket that you can use to gain access to the console
        of a running VM. If successful, returns a dict with the following
        keys:

          - host: host (or proxy) through which the console connection
                is made
          - vmx: a reference to the VMX file of the VM for which this
               ticket was issued
          - ticket: screen ticket to use to authenticate the client
          - port: host port to be used for console access

        :param  vapp_or_vm_id: vApp or VM ID you want to connect to.
        :type   vapp_or_vm_id: ``str``

        :param  vm_num: If a vApp ID is provided, vm_num is position in the
                vApp VM list of the VM you want to get a screen ticket.
                Default is 0.
        :type   vm_num: ``int``

        :rtype: ``dict``
        """
        vm = self._get_vm_elements(vapp_or_vm_id)[vm_num]
        try:
            res = self.connection.request('%s/screen/action/acquireMksTicket' %
                                          (get_url_path(vm.get('href'))),
                                          method='POST')
            output = {
                "host": res.object.find(fixxpath(res.object, 'Host')).text,
                "vmx": res.object.find(fixxpath(res.object, 'Vmx')).text,
                "ticket": res.object.find(fixxpath(res.object, 'Ticket')).text,
                "port": res.object.find(fixxpath(res.object, 'Port')).text,
            }
            return output
        except Exception:
            return None
>>>>>>> b7be7b3f
<|MERGE_RESOLUTION|>--- conflicted
+++ resolved
@@ -2086,13 +2086,8 @@
 
         vms = self._get_vm_elements(vapp_or_vm_id)
         try:
-<<<<<<< HEAD
             script = cust_script_char_conv(open(vm_script).read())
-        except:
-=======
-            script = open(vm_script).read()
         except Exception:
->>>>>>> b7be7b3f
             return
         # ElementTree escapes script characters automatically. Escape
         # requirements:
@@ -2190,8 +2185,6 @@
             )
             self._wait_for_task_completion(res.object.get('href'))
 
-<<<<<<< HEAD
-=======
     def _update_or_insert_section(self, res, section, prev_section, text):
         try:
             res.object.find(
@@ -2279,7 +2272,6 @@
             )
             self._wait_for_task_completion(res.object.get('href'))
 
->>>>>>> b7be7b3f
     def _get_network_href(self, network_name):
         network_href = None
 
@@ -2415,6 +2407,7 @@
                         extra=node_extra)
             nodes.append(node)
         return nodes
+
     def _to_vdc(self, vdc_elm):
 
         def get_capacity_values(capacity_elm):
@@ -2461,25 +2454,58 @@
     """
     connectionCls = VCloud_5_5_Connection
 
-
-class VCloudNetwork(object):
-    """
-    A Virtual Network.
-    """
-
-<<<<<<< HEAD
-    def __init__(self, id, name, cidr, driver, extra=None):
-        self.id = str(id)
-        self.name = name
-        self.cidr = cidr
-        self.driver = driver
-        self.extra = extra or {}
-
-    def __repr__(self):
-        return '<VCloudNetwork id="%s" name="%s" cidr="%s">' % (self.id,
-                                                                self.name,
-                                                                self.cidr,)
-=======
+    def ex_create_snapshot(self, node):
+        """
+        Creates new snapshot of a virtual machine or of all
+        the virtual machines in a vApp. Prior to creation of the new
+        snapshots, any existing user created snapshots associated
+        with the virtual machines are removed.
+        :param  node: node
+        :type   node: :class:`Node`
+        :rtype: :class:`Node`
+        """
+        snapshot_xml = ET.Element(
+            "CreateSnapshotParams",
+            {'memory': 'true',
+             'name': 'name',
+             'quiesce': 'true',
+             'xmlns': "http://www.vmware.com/vcloud/v1.5",
+             'xmlns:xsi': "http://www.w3.org/2001/XMLSchema-instance"}
+        )
+        ET.SubElement(snapshot_xml, 'Description').text = 'Description'
+        content_type = 'application/vnd.vmware.vcloud.createSnapshotParams+xml'
+        headers = {
+            'Content-Type': content_type
+        }
+        return self._perform_snapshot_operation(node,
+                                                "createSnapshot",
+                                                snapshot_xml,
+                                                headers)
+
+    def ex_remove_snapshots(self, node):
+        """
+        Removes all user created snapshots for a vApp or virtual machine.
+        :param  node: node
+        :type   node: :class:`Node`
+        :rtype: :class:`Node`
+        """
+        return self._perform_snapshot_operation(node,
+                                                "removeAllSnapshots",
+                                                None,
+                                                None)
+
+    def ex_revert_to_snapshot(self, node):
+        """
+        Reverts a vApp or virtual machine to the current snapshot, if any.
+        :param  node: node
+        :type   node: :class:`Node`
+        :rtype: :class:`Node`
+        """
+        return self._perform_snapshot_operation(node,
+                                                "revertToCurrentSnapshot",
+                                                None,
+                                                None)
+
     def _perform_snapshot_operation(self, node, operation, xml_data, headers):
         res = self.connection.request(
             '%s/action/%s' % (get_url_path(node.id), operation),
@@ -2527,4 +2553,21 @@
             return output
         except Exception:
             return None
->>>>>>> b7be7b3f
+
+
+class VCloudNetwork(object):
+    """
+    A Virtual Network.
+    """
+
+    def __init__(self, id, name, cidr, driver, extra=None):
+        self.id = str(id)
+        self.name = name
+        self.cidr = cidr
+        self.driver = driver
+        self.extra = extra or {}
+
+    def __repr__(self):
+        return '<VCloudNetwork id="%s" name="%s" cidr="%s">' % (self.id,
+                                                                self.name,
+                                                                self.cidr,)