# Licensed to the Apache Software Foundation (ASF) under one or more
# contributor license agreements.  See the NOTICE file distributed with
# this work for additional information regarding copyright ownership.
# The ASF licenses this file to You under the Apache License, Version 2.0
# (the "License"); you may not use this file except in compliance with
# the License.  You may obtain a copy of the License at
#
#     http://www.apache.org/licenses/LICENSE-2.0
#
# Unless required by applicable law or agreed to in writing, software
# distributed under the License is distributed on an "AS IS" BASIS,
# WITHOUT WARRANTIES OR CONDITIONS OF ANY KIND, either express or implied.
# See the License for the specific language governing permissions and
# limitations under the License.
"""
DigitalOcean Driver
"""
import json
import warnings

from libcloud.utils.iso8601 import parse_date
from libcloud.utils.py3 import httplib

from libcloud.common.digitalocean import DigitalOcean_v1_Error
from libcloud.common.digitalocean import DigitalOcean_v2_BaseDriver
from libcloud.common.types import InvalidCredsError
from libcloud.compute.types import Provider, NodeState
from libcloud.compute.base import NodeImage, NodeSize, NodeLocation, KeyPair
from libcloud.compute.base import Node, NodeDriver
from libcloud.compute.base import StorageVolume, VolumeSnapshot

__all__ = [
    'DigitalOceanNodeDriver',
    'DigitalOcean_v2_NodeDriver'
]


class DigitalOceanNodeDriver(NodeDriver):
    """
    DigitalOcean NodeDriver defaulting to using APIv2.

    :keyword    key: Personal Access Token required for authentication.
    :type       key: ``str``

    :keyword    secret: Previously used with API version ``v1``. (deprecated)
    :type       secret: ``str``

    :keyword    api_version: Specifies the API version to use. Defaults to
                             using ``v2``, currently the only valid option.
                             (optional)
    :type       api_version: ``str``
    """
    type = Provider.DIGITAL_OCEAN
    name = 'DigitalOcean'
    website = 'https://www.digitalocean.com'

    def __new__(cls, key, secret=None, api_version='v2', **kwargs):
        if cls is DigitalOceanNodeDriver:
            if api_version == 'v1' or secret is not None:
                if secret is not None and api_version == 'v2':
                    raise InvalidCredsError(
                        'secret not accepted for v2 authentication')
                raise DigitalOcean_v1_Error()
            elif api_version == 'v2':
                cls = DigitalOcean_v2_NodeDriver
            else:
                raise NotImplementedError('Unsupported API version: %s' %
                                          (api_version))
        return super(DigitalOceanNodeDriver, cls).__new__(cls, **kwargs)


# TODO Implement v1 driver using KeyPair
class SSHKey(object):
    def __init__(self, id, name, pub_key):
        self.id = id
        self.name = name
        self.pub_key = pub_key

    def __repr__(self):
        return (('<SSHKey: id=%s, name=%s, pub_key=%s>') %
                (self.id, self.name, self.pub_key))


class DigitalOcean_v2_NodeDriver(DigitalOcean_v2_BaseDriver,
                                 DigitalOceanNodeDriver):
    """
    DigitalOcean NodeDriver using v2 of the API.
    """

    NODE_STATE_MAP = {'new': NodeState.PENDING,
                      'off': NodeState.STOPPED,
                      'active': NodeState.RUNNING,
                      'archive': NodeState.TERMINATED}

    EX_CREATE_ATTRIBUTES = ['backups',
                            'ipv6',
                            'private_networking',
                            'tags',
                            'ssh_keys']

    def list_images(self):
        data = self._paginated_request('/v2/images', 'images')
        return list(map(self._to_image, data))

    def list_key_pairs(self):
        """
        List all the available SSH keys.

        :return: Available SSH keys.
        :rtype: ``list`` of :class:`KeyPair`
        """
        data = self._paginated_request('/v2/account/keys', 'ssh_keys')
        return list(map(self._to_key_pair, data))

    def list_locations(self, ex_available=True):
        """
        List locations

        :param ex_available: Only return locations which are available.
        :type ex_evailable: ``bool``
        """
        locations = []
        data = self._paginated_request('/v2/regions', 'regions')
        for location in data:
            if ex_available:
                if location.get('available'):
                    locations.append(self._to_location(location))
            else:
                locations.append(self._to_location(location))
        return locations

    def list_nodes(self):
        data = self._paginated_request('/v2/droplets', 'droplets')
        return list(map(self._to_node, data))

    def list_sizes(self, location=None):
        data = self._paginated_request('/v2/sizes', 'sizes')
        sizes = list(map(self._to_size, data))
        if location:
            sizes = [size for size in sizes if location.id in
                     size.extra.get('regions', [])]
        return sizes

    def list_volumes(self):
        data = self._paginated_request('/v2/volumes', 'volumes')
        return list(map(self._to_volume, data))

    def create_node(self, name, size, image, location, ex_create_attr=None,
                    ex_ssh_key_ids=None, ex_user_data=None, volumes=[]):
        """
        Create a node.

        The `ex_create_attr` parameter can include the following dictionary
        key and value pairs:

        * `backups`: ``bool`` defaults to False
        * `ipv6`: ``bool`` defaults to False
        * `private_networking`: ``bool`` defaults to False
        * `tags`: ``list`` of ``str`` tags
        * `user_data`: ``str`` for cloud-config data
        * `ssh_keys`: ``list`` of ``int`` key ids or ``str`` fingerprints

        `ex_create_attr['ssh_keys']` will override `ex_ssh_key_ids` assignment.

        :keyword ex_create_attr: A dictionary of optional attributes for
                                 droplet creation
        :type ex_create_attr: ``dict``

        :keyword ex_ssh_key_ids: A list of ssh key ids which will be added
                                 to the server. (optional)
        :type ex_ssh_key_ids: ``list`` of ``int`` key ids or ``str``
                              key fingerprints

        :keyword    ex_user_data:  User data to be added to the node on create.
                                     (optional)
        :type       ex_user_data:  ``str``

        :return: The newly created node.
        :rtype: :class:`Node`
        """
        attr = {'name': name, 'size': size.name, 'image': image.id,
                'region': location.id, 'user_data': ex_user_data}

        if volumes:
            attr['volumes'] = volumes

        if ex_ssh_key_ids:
            warnings.warn("The ex_ssh_key_ids parameter has been deprecated in"
                          " favor of the ex_create_attr parameter.")
            attr['ssh_keys'] = ex_ssh_key_ids

        ex_create_attr = ex_create_attr or {}
        for key in ex_create_attr.keys():
            if key in self.EX_CREATE_ATTRIBUTES:
                attr[key] = ex_create_attr[key]

        res = self.connection.request('/v2/droplets',
                                      data=json.dumps(attr), method='POST')

        data = res.object['droplet']
        # TODO: Handle this in the response class
        status = res.object.get('status', 'OK')
        if status == 'ERROR':
            message = res.object.get('message', None)
            error_message = res.object.get('error_message', message)
            raise ValueError('Failed to create node: %s' % (error_message))

        return self._to_node(data=data)

    def destroy_node(self, node):
        res = self.connection.request('/v2/droplets/%s' % (node.id),
                                      method='DELETE')
        return res.status == httplib.NO_CONTENT

    def reboot_node(self, node):
        attr = {'type': 'reboot'}
        res = self.connection.request('/v2/droplets/%s/actions' % (node.id),
                                      data=json.dumps(attr), method='POST')
        return res.status == httplib.CREATED

    def create_image(self, node, name):
        """
        Create an image from a Node.

        @inherits: :class:`NodeDriver.create_image`

        :param node: Node to use as base for image
        :type node: :class:`Node`

        :param node: Name for image
        :type node: ``str``

        :rtype: ``bool``
        """
        attr = {'type': 'snapshot', 'name': name}
        res = self.connection.request('/v2/droplets/%s/actions' % (node.id),
                                      data=json.dumps(attr), method='POST')
        return res.status == httplib.CREATED

    def delete_image(self, image):
        """Delete an image for node.

        @inherits: :class:`NodeDriver.delete_image`

        :param      image: the image to be deleted
        :type       image: :class:`NodeImage`

        :rtype: ``bool``
        """
        res = self.connection.request('/v2/images/%s' % (image.id),
                                      method='DELETE')
        return res.status == httplib.NO_CONTENT

    def get_image(self, image_id):
        """
        Get an image based on an image_id

        @inherits: :class:`NodeDriver.get_image`

        :param image_id: Image identifier
        :type image_id: ``int``

        :return: A NodeImage object
        :rtype: :class:`NodeImage`
        """
        data = self._paginated_request('/v2/images/%s' % (image_id), 'image')
        return self._to_image(data)

    def ex_change_kernel(self, node, kernel_id):
        attr = {'type': 'change_kernel', 'kernel': kernel_id}
        res = self.connection.request('/v2/droplets/%s/actions' % (node.id),
                                      data=json.dumps(attr), method='POST')
        return res.status == httplib.CREATED

    def ex_enable_ipv6(self, node):
        attr = {'type': 'enable_ipv6'}
        res = self.connection.request('/v2/droplets/%s/actions' % (node.id),
                                      data=json.dumps(attr), method='POST')
        return res.status == httplib.CREATED

    def ex_rename_node(self, node, name):
        attr = {'type': 'rename', 'name': name}
        res = self.connection.request('/v2/droplets/%s/actions' % (node.id),
                                      data=json.dumps(attr), method='POST')
        return res.status == httplib.CREATED

    def ex_shutdown_node(self, node):
        attr = {'type': 'shutdown'}
        res = self.connection.request('/v2/droplets/%s/actions' % (node.id),
                                      data=json.dumps(attr), method='POST')
        return res.status == httplib.CREATED

    def ex_hard_reboot(self, node):
        attr = {'type': 'power_cycle'}
        res = self.connection.request('/v2/droplets/%s/actions' % (node.id),
                                      data=json.dumps(attr), method='POST')
        return res.status == httplib.CREATED

    def ex_power_on_node(self, node):
        attr = {'type': 'power_on'}
        res = self.connection.request('/v2/droplets/%s/actions' % (node.id),
                                      data=json.dumps(attr), method='POST')
        return res.status == httplib.CREATED

    def ex_rebuild_node(self, node):
        """
        Destroy and rebuild the node using its base image.

        :param node: Node to rebuild
        :type node: :class:`Node`

        :return True if the operation began successfully
        :rtype ``bool``
        """
        attr = {'type': 'rebuild', 'image': node.extra['image']['id']}
        res = self.connection.request('/v2/droplets/%s/actions' % (node.id),
                                      data=json.dumps(attr), method='POST')
        return res.status == httplib.CREATED

    def ex_resize_node(self, node, size):
        """
        Resize the node to a different machine size.  Note that some resize
        operations are reversible, and others are irreversible.

        :param node: Node to rebuild
        :type node: :class:`Node`

        :param size: New size for this machine
        :type node: :class:`NodeSize`

        :return True if the operation began successfully
        :rtype ``bool``
        """
        attr = {'type': 'resize', 'size': size.id}
        res = self.connection.request('/v2/droplets/%s/actions' % (node.id),
                                      data=json.dumps(attr), method='POST')
        return res.status == httplib.CREATED

    def create_key_pair(self, name, public_key=''):
        """
        Create a new SSH key.

        :param      name: Key name (required)
        :type       name: ``str``

        :param      public_key: Valid public key string (required)
        :type       public_key: ``str``
        """
        attr = {'name': name, 'public_key': public_key}
        res = self.connection.request('/v2/account/keys', method='POST',
                                      data=json.dumps(attr))

        data = res.object['ssh_key']

        return self._to_key_pair(data=data)

    def delete_key_pair(self, key):
        """
        Delete an existing SSH key.

        :param      key: SSH key (required)
        :type       key: :class:`KeyPair`
        """
        key_id = key.extra['id']
        res = self.connection.request('/v2/account/keys/%s' % (key_id),
                                      method='DELETE')
        return res.status == httplib.NO_CONTENT

    def get_key_pair(self, name):
        """
        Retrieve a single key pair.

        :param name: Name of the key pair to retrieve.
        :type name: ``str``

        :rtype: :class:`.KeyPair`
        """
        qkey = [k for k in self.list_key_pairs() if k.name == name][0]
        data = self.connection.request('/v2/account/keys/%s' %
                                       qkey.extra['id']).object['ssh_key']
        return self._to_key_pair(data=data)

    def create_volume(self, size, name, filesystem_type=None, location=None,
                      snapshot=None):
        """
        Create a new volume.

        :param size: Size of volume in gigabytes (required)
        :type size: ``int``

        :param name: Name of the volume to be created
        :type name: ``str``

        :param location: Which data center to create a volume in. If
                               empty, undefined behavior will be selected.
                               (optional)
        :type location: :class:`.NodeLocation`

        :param snapshot:  Snapshot from which to create the new
                          volume.  (optional)
        :type snapshot: :class:`.VolumeSnapshot`

        :return: The newly created volume.
        :rtype: :class:`StorageVolume`
        """
        attr = {'name': name, 'size_gigabytes': size, 'region': location.id,
                'filesystem_type': filesystem_type}

        res = self.connection.request('/v2/volumes', data=json.dumps(attr),
                                      method='POST')
        data = res.object['volume']
        status = res.object.get('status', 'OK')
        if status == 'ERROR':
            message = res.object.get('message', None)
            error_message = res.object.get('error_message', message)
            raise ValueError('Failed to create volume: %s' % (error_message))

        return self._to_volume(data=data)

    def destroy_volume(self, volume):
        """
        Destroys a storage volume.

        :param volume: Volume to be destroyed
        :type volume: :class:`StorageVolume`

        :rtype: ``bool``
        """
        res = self.connection.request('/v2/volumes/%s' % volume.id,
                                      method='DELETE')
        return res.status == httplib.NO_CONTENT

    def attach_volume(self, node, volume, device=None):
        """
        Attaches volume to node.

        :param node: Node to attach volume to.
        :type node: :class:`.Node`

        :param volume: Volume to attach.
        :type volume: :class:`.StorageVolume`

        :param device: Where the device is exposed, e.g. '/dev/sdb'
        :type device: ``str``

        :rytpe: ``bool``
        """
        attr = {'type': 'attach', 'droplet_id': node.id,
<<<<<<< HEAD
                'volume_name': volume.name, 'region': volume.extra['region_slug']}
=======
                'volume_name': volume.name,
                'region': volume.extra['region_slug']}
>>>>>>> c367567b

        res = self.connection.request('/v2/volumes/actions',
                                      data=json.dumps(attr), method='POST')

        return res.status == httplib.ACCEPTED

    def detach_volume(self, volume):
        """
        Detaches a volume from a node.

        :param volume: Volume to be detached
        :type volume: :class:`.StorageVolume`

        :rtype: ``bool``
        """
        attr = {'type': 'detach', 'volume_name': volume.name,
                'region': volume.extra['region_slug']}

        responses = []
        for droplet_id in volume.extra['droplet_ids']:
            attr['droplet_id'] = droplet_id
            res = self.connection.request('/v2/volumes/actions',
                                          data=json.dumps(attr), method='POST')
            responses.append(res)

        return all([r.status == httplib.ACCEPTED for r in responses])

    def create_volume_snapshot(self, volume, name):
        """
        Create a new volume snapshot.

        :param volume: Volume to create a snapshot for
        :type volume: class:`StorageVolume`

        :return: The newly created volume snapshot.
        :rtype: :class:`VolumeSnapshot`
        """
        attr = {'name': name}
        res = self.connection.request('/v2/volumes/%s/snapshots' % (
            volume.id), data=json.dumps(attr), method='POST')
        data = res.object['snapshot']
        return self._to_volume_snapshot(data=data)

    def list_volume_snapshots(self, volume):
        """
        List snapshots for a volume.

        :param volume: Volume to list snapshots for
        :type volume: class:`StorageVolume`

        :return: List of volume snapshots.
        :rtype: ``list`` of :class: `StorageVolume`
        """
        data = self._paginated_request('/v2/volumes/%s/snapshots' %
                                       (volume.id), 'snapshots')
        return list(map(self._to_volume_snapshot, data))

    def delete_volume_snapshot(self, snapshot):
        """
        Delete a volume snapshot

        :param snapshot: volume snapshot to delete
        :type snapshot: class:`VolumeSnapshot`

        :rtype: ``bool``
        """
        res = self.connection.request('v2/snapshots/%s' % (snapshot.id),
                                      method='DELETE')
        return res.status == httplib.NO_CONTENT

    def ex_get_node_details(self, node_id):
        """
        Lists details of the specified server.

        :param       node_id: ID of the node which should be used
        :type        node_id: ``str``

        :rtype: :class:`Node`
        """
        data = self._paginated_request(
            '/v2/droplets/{}'.format(node_id), 'droplet'
        )
        return self._to_node(data)

    def ex_create_floating_ip(self, location):
        """
        Create new floating IP reserved to a region.

        The newly created floating IP will not be associated to a Droplet.

        See https://developers.digitalocean.com/documentation/v2/#floating-ips

        :param location: Which data center to create the floating IP in.
        :type location: :class:`.NodeLocation`

        :rtype: :class:`DigitalOcean_v2_FloatingIpAddress`
        """
        attr = {'region': location.id}
        resp = self.connection.request('/v2/floating_ips',
                                       data=json.dumps(attr), method='POST')
        return self._to_floating_ip(resp.object['floating_ip'])

    def ex_delete_floating_ip(self, ip):
        """
        Delete specified floating IP

        :param      ip: floating IP to remove
        :type       ip: :class:`DigitalOcean_v2_FloatingIpAddress`

        :rtype: ``bool``
        """
        resp = self.connection.request('/v2/floating_ips/{}'.format(ip.id),
                                       method='DELETE')
        return resp.status == httplib.NO_CONTENT

    def ex_list_floating_ips(self):
        """
        List floating IPs

        :rtype: ``list`` of :class:`DigitalOcean_v2_FloatingIpAddress`
        """
        return self._to_floating_ips(
            self._paginated_request('/v2/floating_ips', 'floating_ips')
        )

    def ex_get_floating_ip(self, ip):
        """
        Get specified floating IP

        :param      ip: floating IP to get
        :type       ip: ``str``

        :rtype: :class:`DigitalOcean_v2_FloatingIpAddress`
        """
        floating_ips = self.ex_list_floating_ips()
        matching_ips = [x for x in floating_ips if x.ip_address == ip]
        if not matching_ips:
            raise ValueError('Floating ip %s not found' % ip)
        return matching_ips[0]

    def ex_attach_floating_ip_to_node(self, node, ip):
        """
        Attach the floating IP to the node

        :param      node: node
        :type       node: :class:`Node`

        :param      ip: floating IP to attach
        :type       ip: ``str`` or :class:`DigitalOcean_v2_FloatingIpAddress`

        :rtype: ``bool``
        """
        data = {
            'type': 'assign',
            'droplet_id': node.id
        }
        resp = self.connection.request(
            '/v2/floating_ips/%s/actions' % ip.ip_address,
            data=json.dumps(data), method='POST'
        )
        return resp.status == httplib.CREATED

    def ex_detach_floating_ip_from_node(self, node, ip):
        """
        Detach a floating IP from the given node

        Note: the 'node' object is not used in this method but it is added
        to the signature of ex_detach_floating_ip_from_node anyway so it
        conforms to the interface of the method of the same name for other
        drivers like for example OpenStack.

        :param      node: Node from which the IP should be detached
        :type       node: :class:`Node`

        :param      ip: Floating IP to detach
        :type       ip: :class:`DigitalOcean_v2_FloatingIpAddress`

        :rtype: ``bool``
        """
        data = {
            'type': 'unassign'
        }
        resp = self.connection.request(
            '/v2/floating_ips/%s/actions' % ip.ip_address,
            data=json.dumps(data), method='POST'
        )
        return resp.status == httplib.CREATED

    def _to_node(self, data):
        extra_keys = ['memory', 'vcpus', 'disk', 'image', 'size',
                      'size_slug', 'locked', 'created_at', 'networks',
                      'kernel', 'backup_ids', 'snapshot_ids', 'features',
                      'tags']
        if 'status' in data:
            state = self.NODE_STATE_MAP.get(data['status'], NodeState.UNKNOWN)
        else:
            state = NodeState.UNKNOWN

        created = parse_date(data['created_at'])
        networks = data['networks']
        private_ips = []
        public_ips = []
        if networks:
            for net in networks['v4']:
                if net['type'] == 'private':
                    private_ips = [net['ip_address']]
                if net['type'] == 'public':
                    public_ips = [net['ip_address']]

        extra = {}
        for key in extra_keys:
            if key in data:
                extra[key] = data[key]
        extra['region'] = data.get('region', {}).get('slug')
        node = Node(id=data['id'], name=data['name'], state=state,
                    public_ips=public_ips, private_ips=private_ips,
                    created_at=created, driver=self, extra=extra)
        return node

    def _to_image(self, data):
        extra = {'distribution': data['distribution'],
                 'public': data['public'],
                 'slug': data['slug'],
                 'regions': data['regions'],
                 'min_disk_size': data['min_disk_size'],
                 'created_at': data['created_at']}
        name = "%s %s" % (data.get('distribution'), data.get('name'))
        return NodeImage(id=data['id'], name=name, driver=self,
                         extra=extra)

    def _to_volume(self, data):
        extra = {'created_at': data['created_at'],
                 'droplet_ids': data['droplet_ids'],
                 'region': data['region'],
                 'region_slug': data['region']['slug']}

        return StorageVolume(id=data['id'], name=data['name'],
                             size=data['size_gigabytes'], driver=self,
                             extra=extra)

    def _to_location(self, data):
        extra = {'features': data.get('features', [])}
        return NodeLocation(id=data['slug'], name=data['name'], country=None,
                            extra=extra, driver=self)

    def _to_size(self, data):
        extra = {'vcpus': data['vcpus'],
                 'regions': data['regions'],
                 'price_monthly': data['price_monthly']}
        return NodeSize(id=data['slug'], name=data['slug'], ram=data['memory'],
                        disk=data['disk'], bandwidth=data['transfer'],
                        price=data['price_hourly'], driver=self, extra=extra)

    def _to_key_pair(self, data):
        extra = {'id': data['id']}
        return KeyPair(name=data['name'],
                       fingerprint=data['fingerprint'],
                       public_key=data['public_key'],
                       private_key=None,
                       driver=self,
                       extra=extra)

    def _to_volume_snapshot(self, data):
        extra = {'created_at': data['created_at'],
                 'resource_id': data['resource_id'],
                 'regions': data['regions'],
                 'min_disk_size': data['min_disk_size']}
        return VolumeSnapshot(id=data['id'], name=data['name'],
                              size=data['size_gigabytes'],
                              driver=self, extra=extra)

    def _to_floating_ips(self, obj):
        return [self._to_floating_ip(ip) for ip in obj]

    def _to_floating_ip(self, obj):
        return DigitalOcean_v2_FloatingIpAddress(
            # There is no ID, but the IP is unique so we can use that
            id=obj['ip'],
            ip_address=obj['ip'],
            node_id=obj['droplet']['id'] if obj['droplet'] else None,
            extra={
                'region': obj['region'],
            },
            driver=self
        )


class DigitalOcean_v2_FloatingIpAddress(object):
    """
    Floating IP info.
    """

    def __init__(self, id, ip_address, node_id=None, extra=None, driver=None):
        self.id = str(id)
        self.ip_address = ip_address
        self.extra = extra
        self.node_id = node_id
        self.driver = driver

    def delete(self):
        """
        Delete this floating IP

        :rtype: ``bool``
        """
        return self.driver.ex_delete_floating_ip(self)

    def __repr__(self):
        return ('<DigitalOcean_v2_FloatingIpAddress: id=%s, ip_addr=%s,'
                ' driver=%s>'
                % (self.id, self.ip_address, self.driver))<|MERGE_RESOLUTION|>--- conflicted
+++ resolved
@@ -446,12 +446,8 @@
         :rytpe: ``bool``
         """
         attr = {'type': 'attach', 'droplet_id': node.id,
-<<<<<<< HEAD
-                'volume_name': volume.name, 'region': volume.extra['region_slug']}
-=======
                 'volume_name': volume.name,
                 'region': volume.extra['region_slug']}
->>>>>>> c367567b
 
         res = self.connection.request('/v2/volumes/actions',
                                       data=json.dumps(attr), method='POST')
