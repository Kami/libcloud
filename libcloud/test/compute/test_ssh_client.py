# -*- coding: utf-8 -*-
# Licensed to the Apache Software Foundation (ASF) under one or more§
# contributor license agreements.  See the NOTICE file distributed with
# this work for additional information regarding copyright ownership.
# The ASF licenses this file to You under the Apache License, Version 2.0
# (the "License"); you may not use this file except in compliance with
# the License.  You may obtain a copy of the License at
#
#     http://www.apache.org/licenses/LICENSE-2.0
#
# Unless required by applicable law or agreed to in writing, software
# distributed under the License is distributed on an "AS IS" BASIS,
# WITHOUT WARRANTIES OR CONDITIONS OF ANY KIND, either express or implied.
# See the License for the specific language governing permissions and
# limitations under the License.

from __future__ import absolute_import
from __future__ import with_statement

import os
import sys
import tempfile

from libcloud import _init_once
from libcloud.test import LibcloudTestCase
from libcloud.test import unittest
from libcloud.compute.ssh import ParamikoSSHClient
from libcloud.compute.ssh import ShellOutSSHClient
from libcloud.compute.ssh import have_paramiko

from libcloud.utils.py3 import StringIO
from libcloud.utils.py3 import u
from libcloud.utils.py3 import assertRaisesRegex

from mock import patch, Mock, MagicMock

if not have_paramiko:
    ParamikoSSHClient = None  # NOQA
else:
    import paramiko


@unittest.skipIf(not have_paramiko, 'Skipping because paramiko is not available')
class ParamikoSSHClientTests(LibcloudTestCase):

    @patch('paramiko.SSHClient', Mock)
    def setUp(self):
        """
        Creates the object patching the actual connection.
        """
        conn_params = {'hostname': 'dummy.host.org',
                       'port': 8822,
                       'username': 'ubuntu',
                       'key': '~/.ssh/ubuntu_ssh',
                       'timeout': '600'}
        _, self.tmp_file = tempfile.mkstemp()
        os.environ['LIBCLOUD_DEBUG'] = self.tmp_file
        _init_once()
        self.ssh_cli = ParamikoSSHClient(**conn_params)

    @patch('paramiko.SSHClient', Mock)
    def test_create_with_password(self):
        conn_params = {'hostname': 'dummy.host.org',
                       'username': 'ubuntu',
                       'password': 'ubuntu'}
        mock = ParamikoSSHClient(**conn_params)
        mock.connect()

        expected_conn = {'username': 'ubuntu',
                         'password': 'ubuntu',
                         'allow_agent': False,
                         'hostname': 'dummy.host.org',
                         'look_for_keys': False,
                         'port': 22}
        mock.client.connect.assert_called_once_with(**expected_conn)
        self.assertLogMsg('Connecting to server')

    @patch('paramiko.SSHClient', Mock)
    def test_deprecated_key_argument(self):
        conn_params = {'hostname': 'dummy.host.org',
                       'username': 'ubuntu',
                       'key': 'id_rsa'}
        mock = ParamikoSSHClient(**conn_params)
        mock.connect()

        expected_conn = {'username': 'ubuntu',
                         'allow_agent': False,
                         'hostname': 'dummy.host.org',
                         'look_for_keys': False,
                         'key_filename': 'id_rsa',
                         'port': 22}
        mock.client.connect.assert_called_once_with(**expected_conn)
        self.assertLogMsg('Connecting to server')

    def test_key_files_and_key_material_arguments_are_mutual_exclusive(self):
        conn_params = {'hostname': 'dummy.host.org',
                       'username': 'ubuntu',
                       'key_files': 'id_rsa',
                       'key_material': 'key'}

        expected_msg = ('key_files and key_material arguments are mutually '
                        'exclusive')
        assertRaisesRegex(self, ValueError, expected_msg,
                          ParamikoSSHClient, **conn_params)

    @patch('paramiko.SSHClient', Mock)
    def test_key_material_argument(self):
        path = os.path.join(os.path.dirname(__file__),
                            'fixtures', 'misc', 'test_rsa.key')

        with open(path, 'r') as fp:
            private_key = fp.read()

        conn_params = {'hostname': 'dummy.host.org',
                       'username': 'ubuntu',
                       'key_material': private_key}
        mock = ParamikoSSHClient(**conn_params)
        mock.connect()

        pkey = paramiko.RSAKey.from_private_key(StringIO(private_key))
        expected_conn = {'username': 'ubuntu',
                         'allow_agent': False,
                         'hostname': 'dummy.host.org',
                         'look_for_keys': False,
                         'pkey': pkey,
                         'port': 22}
        mock.client.connect.assert_called_once_with(**expected_conn)
        self.assertLogMsg('Connecting to server')

    @patch('paramiko.SSHClient', Mock)
    def test_key_material_argument_invalid_key(self):
        conn_params = {'hostname': 'dummy.host.org',
                       'username': 'ubuntu',
                       'key_material': 'id_rsa'}

        mock = ParamikoSSHClient(**conn_params)

        expected_msg = 'Invalid or unsupported key type'
        assertRaisesRegex(self, paramiko.ssh_exception.SSHException,
                          expected_msg, mock.connect)
<<<<<<< HEAD
=======

    @patch('paramiko.SSHClient', Mock)
    def test_key_file_non_pem_format_error(self):
        path = os.path.join(os.path.dirname(__file__),
                            'fixtures', 'misc',
                            'test_rsa_non_pem_format.key')

        # Supplied as key_material
        with open(path, 'r') as fp:
            private_key = fp.read()

        conn_params = {'hostname': 'dummy.host.org',
                       'username': 'ubuntu',
                       'key_material': private_key}

        mock = ParamikoSSHClient(**conn_params)

        expected_msg = 'Invalid or unsupported key type'
        assertRaisesRegex(self, paramiko.ssh_exception.SSHException,
                          expected_msg, mock.connect)

    def test_key_material_valid_pem_keys_invalid_header_auto_conversion(self):
        # Test a scenario where valid PEM keys with invalid headers which is
        # not recognized by paramiko are automatically converted in a format
        # which is recognized by paramiko
        conn_params = {'hostname': 'dummy.host.org',
                       'username': 'ubuntu'}
        client = ParamikoSSHClient(**conn_params)

        # 1. RSA key type with header which is not supported by paramiko
        path = os.path.join(os.path.dirname(__file__),
                            'fixtures', 'misc',
                            'test_rsa_non_paramiko_recognized_header.key')

        with open(path, 'r') as fp:
            private_key = fp.read()

        pkey = client._get_pkey_object(key=private_key)
        self.assertTrue(pkey)
        self.assertTrue(isinstance(pkey, paramiko.RSAKey))

        # 2. DSA key type with header which is not supported by paramiko
        path = os.path.join(os.path.dirname(__file__),
                            'fixtures', 'misc',
                            'test_dsa_non_paramiko_recognized_header.key')

        with open(path, 'r') as fp:
            private_key = fp.read()

        pkey = client._get_pkey_object(key=private_key)
        self.assertTrue(pkey)
        self.assertTrue(isinstance(pkey, paramiko.DSSKey))

        # 3. ECDSA key type with header which is not supported by paramiko
        path = os.path.join(os.path.dirname(__file__),
                            'fixtures', 'misc',
                            'test_ecdsa_non_paramiko_recognized_header.key')

        with open(path, 'r') as fp:
            private_key = fp.read()

        pkey = client._get_pkey_object(key=private_key)
        self.assertTrue(pkey)
        self.assertTrue(isinstance(pkey, paramiko.ECDSAKey))

    def test_key_material_valid_pem_keys(self):
        conn_params = {'hostname': 'dummy.host.org',
                       'username': 'ubuntu'}
        client = ParamikoSSHClient(**conn_params)

        # 1. RSA key type with header which is not supported by paramiko
        path = os.path.join(os.path.dirname(__file__),
                            'fixtures', 'misc',
                            'test_rsa.key')

        with open(path, 'r') as fp:
            private_key = fp.read()

        pkey = client._get_pkey_object(key=private_key)
        self.assertTrue(pkey)
        self.assertTrue(isinstance(pkey, paramiko.RSAKey))

        # 2. DSA key type with header which is not supported by paramiko
        path = os.path.join(os.path.dirname(__file__),
                            'fixtures', 'misc',
                            'test_dsa.key')

        with open(path, 'r') as fp:
            private_key = fp.read()

        pkey = client._get_pkey_object(key=private_key)
        self.assertTrue(pkey)
        self.assertTrue(isinstance(pkey, paramiko.DSSKey))

        # 3. ECDSA key type with header which is not supported by paramiko
        path = os.path.join(os.path.dirname(__file__),
                            'fixtures', 'misc',
                            'test_ecdsa.key')

        with open(path, 'r') as fp:
            private_key = fp.read()

        pkey = client._get_pkey_object(key=private_key)
        self.assertTrue(pkey)
        self.assertTrue(isinstance(pkey, paramiko.ECDSAKey))
>>>>>>> 25777a94

    @patch('paramiko.SSHClient', Mock)
    def test_create_with_key(self):
        conn_params = {'hostname': 'dummy.host.org',
                       'username': 'ubuntu',
                       'key_files': 'id_rsa'}
        mock = ParamikoSSHClient(**conn_params)
        mock.connect()

        expected_conn = {'username': 'ubuntu',
                         'allow_agent': False,
                         'hostname': 'dummy.host.org',
                         'look_for_keys': False,
                         'key_filename': 'id_rsa',
                         'port': 22}
        mock.client.connect.assert_called_once_with(**expected_conn)
        self.assertLogMsg('Connecting to server')

    @patch('paramiko.SSHClient', Mock)
    def test_create_with_password_and_key(self):
        conn_params = {'hostname': 'dummy.host.org',
                       'username': 'ubuntu',
                       'password': 'ubuntu',
                       'key': 'id_rsa'}
        mock = ParamikoSSHClient(**conn_params)
        mock.connect()

        expected_conn = {'username': 'ubuntu',
                         'password': 'ubuntu',
                         'allow_agent': False,
                         'hostname': 'dummy.host.org',
                         'look_for_keys': False,
                         'key_filename': 'id_rsa',
                         'port': 22}
        mock.client.connect.assert_called_once_with(**expected_conn)
        self.assertLogMsg('Connecting to server')

    @patch('paramiko.SSHClient', Mock)
    def test_create_without_credentials(self):
        """
        Initialize object with no credentials.

        Just to have better coverage, initialize the object
        without 'password' neither 'key'.
        """
        conn_params = {'hostname': 'dummy.host.org',
                       'username': 'ubuntu'}
        mock = ParamikoSSHClient(**conn_params)
        mock.connect()

        expected_conn = {'username': 'ubuntu',
                         'hostname': 'dummy.host.org',
                         'allow_agent': True,
                         'look_for_keys': True,
                         'port': 22}
        mock.client.connect.assert_called_once_with(**expected_conn)

    @patch.object(ParamikoSSHClient, '_consume_stdout',
                  MagicMock(return_value=StringIO('')))
    @patch.object(ParamikoSSHClient, '_consume_stderr',
                  MagicMock(return_value=StringIO('')))
    def test_basic_usage_absolute_path(self):
        """
        Basic execution.
        """
        mock = self.ssh_cli
        # script to execute
        sd = "/root/random_script.sh"

        # Connect behavior
        mock.connect()
        mock_cli = mock.client  # The actual mocked object: SSHClient
        expected_conn = {'username': 'ubuntu',
                         'key_filename': '~/.ssh/ubuntu_ssh',
                         'allow_agent': False,
                         'hostname': 'dummy.host.org',
                         'look_for_keys': False,
                         'timeout': '600',
                         'port': 8822}
        mock_cli.connect.assert_called_once_with(**expected_conn)

        mock.put(sd)
        # Make assertions over 'put' method
        mock_cli.open_sftp().chdir.assert_called_with('root')
        mock_cli.open_sftp().file.assert_called_once_with('random_script.sh',
                                                          mode='w')

        mock.run(sd)

        # Make assertions over 'run' method
        mock_cli.get_transport().open_session().exec_command \
                .assert_called_once_with(sd)
        self.assertLogMsg('Executing command (cmd=/root/random_script.sh)')
        self.assertLogMsg('Command finished')

        mock.close()

    def test_delete_script(self):
        """
        Provide a basic test with 'delete' action.
        """
        mock = self.ssh_cli
        # script to execute
        sd = '/root/random_script.sh'

        mock.connect()

        mock.delete(sd)
        # Make assertions over the 'delete' method
        mock.client.open_sftp().unlink.assert_called_with(sd)
        self.assertLogMsg('Deleting file')

        mock.close()
        self.assertLogMsg('Closing server connection')

    def assertLogMsg(self, expected_msg):
        with open(self.tmp_file, 'r') as fp:
            content = fp.read()

        self.assertTrue(content.find(expected_msg) != -1)

    def test_consume_stdout(self):
        conn_params = {'hostname': 'dummy.host.org',
                       'username': 'ubuntu'}
        client = ParamikoSSHClient(**conn_params)
        client.CHUNK_SIZE = 1024

        chan = Mock()
        chan.recv_ready.side_effect = [True, True, False]
        chan.recv.side_effect = ['123', '456']

        stdout = client._consume_stdout(chan).getvalue()
        self.assertEqual(u('123456'), stdout)
        self.assertEqual(len(stdout), 6)

        conn_params = {'hostname': 'dummy.host.org',
                       'username': 'ubuntu'}
        client = ParamikoSSHClient(**conn_params)
        client.CHUNK_SIZE = 1024

        chan = Mock()
        chan.recv_ready.side_effect = [True, True, False]
        chan.recv.side_effect = ['987', '6543210']

        stdout = client._consume_stdout(chan).getvalue()
        self.assertEqual(u('9876543210'), stdout)
        self.assertEqual(len(stdout), 10)

    def test_consume_stderr(self):
        conn_params = {'hostname': 'dummy.host.org',
                       'username': 'ubuntu'}
        client = ParamikoSSHClient(**conn_params)
        client.CHUNK_SIZE = 1024

        chan = Mock()
        chan.recv_stderr_ready.side_effect = [True, True, False]
        chan.recv_stderr.side_effect = ['123', '456']

        stderr = client._consume_stderr(chan).getvalue()
        self.assertEqual(u('123456'), stderr)
        self.assertEqual(len(stderr), 6)

        conn_params = {'hostname': 'dummy.host.org',
                       'username': 'ubuntu'}
        client = ParamikoSSHClient(**conn_params)
        client.CHUNK_SIZE = 1024

        chan = Mock()
        chan.recv_stderr_ready.side_effect = [True, True, False]
        chan.recv_stderr.side_effect = ['987', '6543210']

        stderr = client._consume_stderr(chan).getvalue()
        self.assertEqual(u('9876543210'), stderr)
        self.assertEqual(len(stderr), 10)

    def test_consume_stdout_chunk_contains_part_of_multi_byte_utf8_character(self):
        conn_params = {'hostname': 'dummy.host.org',
                       'username': 'ubuntu'}
        client = ParamikoSSHClient(**conn_params)
        client.CHUNK_SIZE = 1

        chan = Mock()
        chan.recv_ready.side_effect = [True, True, True, True, False]
        chan.recv.side_effect = ['\xF0', '\x90', '\x8D', '\x88']

        stdout = client._consume_stdout(chan).getvalue()
        self.assertEqual('\xf0\x90\x8d\x88', stdout.encode('utf-8'))
        self.assertTrue(len(stdout) in [1, 2])

    def test_consume_stderr_chunk_contains_part_of_multi_byte_utf8_character(self):
        conn_params = {'hostname': 'dummy.host.org',
                       'username': 'ubuntu'}
        client = ParamikoSSHClient(**conn_params)
        client.CHUNK_SIZE = 1

        chan = Mock()
        chan.recv_stderr_ready.side_effect = [True, True, True, True, False]
        chan.recv_stderr.side_effect = ['\xF0', '\x90', '\x8D', '\x88']

        stderr = client._consume_stderr(chan).getvalue()
        self.assertEqual('\xf0\x90\x8d\x88', stderr.encode('utf-8'))
        self.assertTrue(len(stderr) in [1, 2])


class ShellOutSSHClientTests(LibcloudTestCase):

    def test_password_auth_not_supported(self):
        try:
            ShellOutSSHClient(hostname='localhost', username='foo',
                              password='bar')
        except ValueError as e:
            msg = str(e)
            self.assertTrue('ShellOutSSHClient only supports key auth' in msg)
        else:
            self.fail('Exception was not thrown')

    def test_ssh_executable_not_available(self):
        class MockChild(object):
            returncode = 127

            def communicate(*args, **kwargs):
                pass

        def mock_popen(*args, **kwargs):
            return MockChild()

        with patch('subprocess.Popen', mock_popen):
            try:
                ShellOutSSHClient(hostname='localhost', username='foo')
            except ValueError as e:
                msg = str(e)
                self.assertTrue('ssh client is not available' in msg)
            else:
                self.fail('Exception was not thrown')

    def test_connect_success(self):
        client = ShellOutSSHClient(hostname='localhost', username='root')
        self.assertTrue(client.connect())

    def test_close_success(self):
        client = ShellOutSSHClient(hostname='localhost', username='root')
        self.assertTrue(client.close())

    def test_get_base_ssh_command(self):
        client1 = ShellOutSSHClient(hostname='localhost', username='root')
        client2 = ShellOutSSHClient(hostname='localhost', username='root',
                                    key='/home/my.key')
        client3 = ShellOutSSHClient(hostname='localhost', username='root',
                                    key='/home/my.key', timeout=5)

        cmd1 = client1._get_base_ssh_command()
        cmd2 = client2._get_base_ssh_command()
        cmd3 = client3._get_base_ssh_command()

        self.assertEqual(cmd1, ['ssh', 'root@localhost'])
        self.assertEqual(cmd2, ['ssh', '-i', '/home/my.key',
                                'root@localhost'])
        self.assertEqual(cmd3, ['ssh', '-i', '/home/my.key',
                                '-oConnectTimeout=5', 'root@localhost'])


if __name__ == '__main__':
    sys.exit(unittest.main())<|MERGE_RESOLUTION|>--- conflicted
+++ resolved
@@ -138,8 +138,6 @@
         expected_msg = 'Invalid or unsupported key type'
         assertRaisesRegex(self, paramiko.ssh_exception.SSHException,
                           expected_msg, mock.connect)
-<<<<<<< HEAD
-=======
 
     @patch('paramiko.SSHClient', Mock)
     def test_key_file_non_pem_format_error(self):
@@ -245,7 +243,6 @@
         pkey = client._get_pkey_object(key=private_key)
         self.assertTrue(pkey)
         self.assertTrue(isinstance(pkey, paramiko.ECDSAKey))
->>>>>>> 25777a94
 
     @patch('paramiko.SSHClient', Mock)
     def test_create_with_key(self):
