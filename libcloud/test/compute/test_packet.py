# Licensed to the Apache Software Foundation (ASF) under one or more
# contributor license agreements.  See the NOTICE file distributed with
# this work for additional information regarding copyright ownership.
# The ASF licenses this file to You under the Apache License, Version 2.0
# (the "License"); you may not use this file except in compliance with
# the License.  You may obtain a copy of the License at
#
#     http://www.apache.org/licenses/LICENSE-2.0
#
# Unless required by applicable law or agreed to in writing, software
# distributed under the License is distributed on an "AS IS" BASIS,
# WITHOUT WARRANTIES OR CONDITIONS OF ANY KIND, either express or implied.
# See the License for the specific language governing permissions and
# limitations under the License.
#
# Maintainer: Aaron Welch <welch@packet.net>
# Based on code written by Jed Smith <jed@packet.com> who based it on
# code written by Alex Polvi <polvi@cloudkick.com>
#

import sys
import unittest
import json

from libcloud.utils.py3 import httplib

from libcloud.compute.drivers.packet import PacketNodeDriver
from libcloud.compute.base import Node, KeyPair
from libcloud.compute.types import NodeState

from libcloud.test import MockHttp
from libcloud.test.compute import TestCaseMixin
from libcloud.test.file_fixtures import ComputeFileFixtures


class PacketTest(unittest.TestCase, TestCaseMixin):
    def setUp(self):
        PacketNodeDriver.connectionCls.conn_class = PacketMockHttp
        self.driver = PacketNodeDriver('foo')

    def test_list_nodes(self):
        nodes = self.driver.list_nodes('project-id')
        self.assertEqual(len(nodes), 1)
        node = nodes[0]
        self.assertEqual(node.id, '1e52437e-bbbb-cccc-dddd-74a9dfd3d3bb')
        self.assertEqual(node.name, 'test-node')
        self.assertEqual(node.state, NodeState.RUNNING)
        self.assertTrue('147.75.255.255' in node.public_ips)
        self.assertTrue('2604:EEEE::EE' in node.public_ips)
        self.assertTrue('10.0.0.255' in node.private_ips)
        self.assertEqual(node.extra['created_at'], '2015-05-03T15:50:49Z')
        self.assertEqual(node.extra['updated_at'], '2015-05-03T16:00:08Z')
        self.assertEqual(node.extra['billing_cycle'], 'hourly')
        self.assertEqual(node.extra['locked'], False)
        self.assertEqual(node.size.id, 'baremetal_1')
        self.assertEqual(node.size.name, 'Type 1 - 16GB RAM')
        self.assertEqual(node.size.ram, 16384)
        self.assertEqual(node.size.disk, 240)
        self.assertEqual(node.size.price, 0.4)
        self.assertEqual(node.size.extra['line'], 'baremetal')
        self.assertEqual(node.image.id, 'ubuntu_14_04')
        self.assertEqual(node.image.name, 'Ubuntu 14.04 LTS')
        self.assertEqual(node.image.extra['distro'], 'ubuntu')
        self.assertEqual(node.image.extra['version'], '14.04')

    def test_list_nodes_response(self):
        nodes = self.driver.list_nodes('project-id')
        self.assertTrue(isinstance(nodes, list))
        for node in nodes:
            self.assertTrue(isinstance(node, Node))

    def test_list_locations(self):
        locations = self.driver.list_locations()
        self.assertEqual(len(locations), 1)

    def test_list_images(self):
        images = self.driver.list_images()
        self.assertEqual(len(images), 4)

    def test_list_sizes(self):
        sizes = self.driver.list_sizes()
        self.assertEqual(len(sizes), 1)

    def test_create_node(self):
        node = self.driver.create_node(ex_project_id="project-id",
                                       name="node-name",
                                       size=self.driver.list_sizes()[0],
                                       image=self.driver.list_images()[0],
                                       location=self.driver.list_locations()[
                                           0])
        self.assertTrue(isinstance(node, Node))

    def test_create_node_response(self):
        size = self.driver.list_sizes()[0]
        image = self.driver.list_images()[0]
        location = self.driver.list_locations()[0]
        node = self.driver.create_node(ex_project_id="project-id",
                                       name='node-name',
                                       image=image,
                                       size=size,
                                       location=location)
        self.assertTrue(isinstance(node, Node))

    def test_reboot_node(self):
        node = self.driver.list_nodes('project-id')[0]
        self.driver.reboot_node(node)

    def test_reboot_node_response(self):
        node = self.driver.list_nodes('project-id')[0]
        self.driver.reboot_node(node)

    def test_destroy_node(self):
        node = self.driver.list_nodes('project-id')[0]
        self.driver.destroy_node(node)

    def test_destroy_node_response(self):
        node = self.driver.list_nodes('project-id')[0]
        self.driver.destroy_node(node)

    def test_reinstall_node(self):
        node = self.driver.list_nodes('project-id')[0]
        self.driver.ex_reinstall_node(node)

    def test_rescue_node(self):
        node = self.driver.list_nodes('project-id')[0]
        self.driver.ex_rescue_node(node)

    def test_list_key_pairs(self):
        keys = self.driver.list_key_pairs()
        self.assertEqual(len(keys), 3)

    def test_create_key_pair(self):
        key = self.driver.create_key_pair(name="sshkey-name",
                                          public_key="ssh-rsa AAAAB3NzaC1yc2EA\
AAADAQABAAABAQDI4pIqzpb5g3992h+yr527VRcaB68KE4vPjWPPoiQws49KIs2NMcOzS9QE4641uW\
1u5ML2HgQdfYKMF/YFGnI1Y6xV637DjhDyZYV9LasUH49npSSJjsBcsk9JGfUpNAOdcgpFzK8V90ei\
OrOC5YncxdwwG8pwjFI9nNVPCl4hYEu1iXdyysHvkFfS2fklsNjLWrzfafPlaen+qcBxygCA0sFdW/\
7er50aJeghdBHnE2WhIKLUkJxnKadznfAge7oEe+3LLAPfP+3yHyvp2+H0IzmVfYvAjnzliYetqQ8p\
g5ZW2BiJzvqz5PebGS70y/ySCNW1qQmJURK/Wc1bt9en root@libcloud")
        self.assertTrue(isinstance(key, KeyPair))

    def test_delete_key_pair(self):
        key = self.driver.list_key_pairs()[0]
        self.driver.delete_key_pair(key)

    def test_ex_list_projects(self):
        projects = self.driver.ex_list_projects()
        self.assertEqual(len(projects), 3)

    def test_ex_get_bgp_config_for_project(self):
        config = self.driver.ex_get_bgp_config_for_project(ex_project_id='4b653fce-6405-4300-9f7d-c587b7888fe5')
        self.assertEqual(config.get('status'), 'enabled')

    def test_ex_get_bgp_config(self):
        config = self.driver.ex_get_bgp_config()
        self.assertEqual(len(config), 2)

<<<<<<< HEAD
    def test_list_nodes_for_project(self):
        nodes = self.driver.list_nodes_for_project(ex_project_id='4b653fce-6405-4300-9f7d-c587b7888fe5')
=======
    def test_ex_list_nodes_for_project(self):
        nodes = self.driver.ex_list_nodes_for_project(ex_project_id='4b653fce-6405-4300-9f7d-c587b7888fe5')
>>>>>>> b7be7b3f
        self.assertEqual(nodes[0].public_ips, ['147.75.102.193', '2604:1380:2000:c100::3'])

    def test_ex_create_bgp_session(self):
        node = self.driver.list_nodes('project-id')[0]
        session = self.driver.ex_create_bgp_session(node, 'ipv4')
        self.assertEqual(session['status'], 'unknown')

    def test_ex_get_bgp_session(self):
        node = self.driver.list_nodes('project-id')[0]
        session = self.driver.ex_get_bgp_session(self.driver.ex_list_bgp_sessions()[0]['id'])
        self.assertEqual(session['status'], 'down')

    def test_ex_list_bgp_sessions_for_project(self):
        sessions = self.driver.ex_list_bgp_sessions_for_project(ex_project_id='4b653fce-6405-4300-9f7d-c587b7888fe5')
        self.assertEqual(sessions['bgp_sessions'][0]['status'], 'down')

    def test_ex_list_bgp_sessions_for_node(self):
        sessions = self.driver.ex_list_bgp_sessions_for_node(self.driver.list_nodes()[0])
        self.assertEqual(sessions['bgp_sessions'][0]['status'], 'down')

    def test_ex_list_bgp_sessions(self):
        sessions = self.driver.ex_list_bgp_sessions()
        self.assertEqual(sessions[0]['status'], 'down')

    def test_ex_delete_bgp_session(self):
        self.driver.ex_delete_bgp_session(session_uuid='08f6b756-758b-4f1f-bfaf-b9b5479822d7')

    def test_ex_list_events_for_node(self):
        events = self.driver.ex_list_events_for_node(self.driver.list_nodes()[0])
        self.assertEqual(events['events'][0]['ip'], '157.52.105.28')

    def test_ex_list_events_for_project(self):
        events = self.driver.ex_list_events_for_project(self.driver.ex_list_projects()[0])
        self.assertEqual(events['meta']['total'], len(events['events']))

    def test_ex_get_node_bandwidth(self):
        node = self.driver.list_nodes('project-id')[0]
        bw = self.driver.ex_get_node_bandwidth(node, 1553194476, 1553198076)
        self.assertTrue(len(bw['bandwidth'][0]['datapoints'][0]) > 0)

    def test_ex_update_node(self):
        node = self.driver.list_nodes('project-id')[0]
        self.driver.ex_update_node(node, description='new_description')

    def test_ex_describe_all_addresses_for_project(self):
        addresses = self.driver.ex_describe_all_addresses_for_project(
            '4b653fce-6405-4300-9f7d-c587b7888fe5')
        self.assertEqual(len(addresses), 5)

    def test_ex_describe_address(self):
        address = self.driver.ex_describe_address(
            ex_address_id='01c184f5-1413-4b0b-9f6d-ac993f6c9241')
        self.assertEqual(address['network'], '147.75.33.32')

    def test_ex_request_address_reservation(self):
        response = self.driver.ex_request_address_reservation(
            ex_project_id='3d27fd13-0466-4878-be22-9a4b5595a3df')
        assert response['global_ip']

    def test_ex_associate_address_with_node(self):
        node = self.driver.list_nodes('project-id')[0]
        response = self.driver.ex_associate_address_with_node(node, '147.75.40.2/32')
        assert response['enabled']

    def test_ex_disassociate_address_with_node(self):
        node = self.driver.list_nodes('project-id')[0]
        assignments = self.driver.ex_list_ip_assignments_for_node(node)
        for ip_assignment in assignments['ip_addresses']:
            if ip_assignment['gateway'] == '147.75.40.2':
                response = self.driver.ex_disassociate_address(
                    ip_assignment['id'])
                break

    def test_list_volumes(self):
        volumes = self.driver.list_volumes()
        assert len(volumes) == 2
        assert len(volumes[0].extra['attachments']) == 0

    def test_create_volume(self):
        location = self.driver.list_locations()[0]
        volume = self.driver.create_volume(
            10, location, description="test volume", plan="storage_1",
            ex_project_id='3d27fd13-0466-4878-be22-9a4b5595a3df')
        assert len(volume.extra['attachments']) == 0
        assert volume.extra['locked'] == False

    def test_attach_volume(self):
        attached = False
<<<<<<< HEAD
        volumes = self.driver.list_volumes_for_project(ex_project_id='3d27fd13-0466-4878-be22-9a4b5595a3df')
        node = self.driver.list_nodes_for_project(ex_project_id='3d27fd13-0466-4878-be22-9a4b5595a3df')[0]
=======
        volumes = self.driver.ex_list_volumes_for_project(ex_project_id='3d27fd13-0466-4878-be22-9a4b5595a3df')
        node = self.driver.ex_list_nodes_for_project(ex_project_id='3d27fd13-0466-4878-be22-9a4b5595a3df')[0]
>>>>>>> b7be7b3f
        for vol in volumes:
            if len(vol.extra['attachments']) == 0:
                attached = self.driver.attach_volume(node, vol)
                break
        assert attached

    def test_detach_volume(self):
        detached = False
<<<<<<< HEAD
        volumes = self.driver.list_volumes_for_project(ex_project_id='3d27fd13-0466-4878-be22-9a4b5595a3df')
=======
        volumes = self.driver.ex_list_volumes_for_project(ex_project_id='3d27fd13-0466-4878-be22-9a4b5595a3df')
>>>>>>> b7be7b3f
        for vol in volumes:
            if len(vol.extra['attachments']) > 0:
                detached = self.driver.detach_volume(vol)
                break
        assert detached

    def test_destroy_volume(self):
        destroyed = False
<<<<<<< HEAD
        volumes = self.driver.list_volumes_for_project(ex_project_id='3d27fd13-0466-4878-be22-9a4b5595a3df')
=======
        volumes = self.driver.ex_list_volumes_for_project(ex_project_id='3d27fd13-0466-4878-be22-9a4b5595a3df')
>>>>>>> b7be7b3f
        for vol in volumes:
            if len(vol.extra['attachments']) == 0:
                destroyed = self.driver.destroy_volume(vol)
                break
        assert destroyed


class PacketMockHttp(MockHttp):
    fixtures = ComputeFileFixtures('packet')

    def _facilities(self, method, url, body, headers):
        body = self.fixtures.load('facilities.json')
        return (httplib.OK, body, {}, httplib.responses[httplib.OK])

    def _plans(self, method, url, body, headers):
        body = self.fixtures.load('plans.json')
        return (httplib.OK, body, {}, httplib.responses[httplib.OK])

    def _projects(self, method, url, body, headers):
        body = self.fixtures.load('projects.json')
        return (httplib.OK, body, {}, httplib.responses[httplib.OK])

    def _projects_4b653fce_6405_4300_9f7d_c587b7888fe5_devices(self, method, url, body, headers):
        body = self.fixtures.load('devices_for_project.json')
        return (httplib.OK, body, {}, httplib.responses[httplib.OK])

    def _projects_4a4bce6b_d2ef_41f8_95cf_0e2f32996440_devices(self, method, url, body, headers):
        body = self.fixtures.load('devices_for_project.json')
        return (httplib.OK, body, {}, httplib.responses[httplib.OK])

    def _projects_3d27fd13_0466_4878_be22_9a4b5595a3df_devices(self, method, url, body, headers):
        body = self.fixtures.load('devices_for_project.json')
        return (httplib.OK, body, {}, httplib.responses[httplib.OK])

    def _projects_4b653fce_6405_4300_9f7d_c587b7888fe5_ips(self, method, url, body, headers):
        body = self.fixtures.load('project_ips.json')
        return (httplib.OK, body, {}, httplib.responses[httplib.OK])

    def _projects_3d27fd13_0466_4878_be22_9a4b5595a3df_ips(self, method, url, body, headers):
        if method =='POST':
            body = self.fixtures.load('reserve_ip.json')
            return (httplib.OK, body, {}, httplib.responses[httplib.OK])

    def _projects_4b653fce_6405_4300_9f7d_c587b7888fe5_bgp_config(self, method, url, body, headers):
        body = self.fixtures.load('bgp_config_project_1.json')
        return (httplib.OK, body, {}, httplib.responses[httplib.OK])

    def _projects_3d27fd13_0466_4878_be22_9a4b5595a3df_bgp_config(self, method, url, body, headers):
        body = self.fixtures.load('bgp_config_project_1.json')
        return (httplib.OK, body, {}, httplib.responses[httplib.OK])

    def _projects_4a4bce6b_d2ef_41f8_95cf_0e2f32996440_bgp_config(self, method, url, body, headers):
        body = self.fixtures.load('bgp_config_project_3.json')
        return (httplib.OK, body, {}, httplib.responses[httplib.OK])

    def _operating_systems(self, method, url, body, headers):
        body = self.fixtures.load('operatingsystems.json')
        return (httplib.OK, body, {}, httplib.responses[httplib.OK])

    def _ssh_keys(self, method, url, body, headers):
        if method == 'GET':
            body = self.fixtures.load('sshkeys.json')
            return (httplib.OK, body, {}, httplib.responses[httplib.OK])
        if method == 'POST':
            body = self.fixtures.load('sshkey_create.json')
            return (httplib.OK, body, {}, httplib.responses[httplib.OK])

    def _ssh_keys_2c1a7f23_1dc6_4a37_948e_d9857d9f607c(self, method, url,
                                                       body, headers):
        if method == 'DELETE':
            return (httplib.OK, '', {}, httplib.responses[httplib.OK])

    def _projects_project_id_devices(self, method, url, body, headers):
        if method == 'POST':
            body = self.fixtures.load('device_create.json')
            return (httplib.OK, body, {}, httplib.responses[httplib.OK])
        elif method == 'GET':
            body = self.fixtures.load('devices.json')
            return (httplib.OK, body, {}, httplib.responses[httplib.OK])

    def _devices_1e52437e_bbbb_cccc_dddd_74a9dfd3d3bb(self, method, url,
                                                      body, headers):
        if method in ['DELETE', 'PUT']:
            return (httplib.OK, '', {}, httplib.responses[httplib.OK])

    def _devices_1e52437e_bbbb_cccc_dddd_74a9dfd3d3bb_actions(
            self, method, url, body, headers):
            return (httplib.OK, '', {}, httplib.responses[httplib.OK])

    def _devices_1e52437e_bbbb_cccc_dddd_74a9dfd3d3bb_bgp_sessions(self,
            method, url, body, headers):
        if method == 'POST':
            body = self.fixtures.load('bgp_session_create.json')
            return (httplib.OK, body, {}, httplib.responses[httplib.OK])

    def _bgp_sessions_08f6b756_758b_4f1f_bfaf_b9b5479822d7(self, method, url,
            body, headers):
        body = self.fixtures.load('bgp_session_get.json')
        return (httplib.OK, body, {}, httplib.responses[httplib.OK])

    def _projects_4b653fce_6405_4300_9f7d_c587b7888fe5_bgp_sessions(self,
            method, url, body, headers):
        if method == 'GET':
            body = self.fixtures.load('bgp_sessions.json')
            return (httplib.OK, body, {}, httplib.responses[httplib.OK])

    def _devices_905037a4_967c_4e81_b364_3a0603aa071b_bgp_sessions(self,
            method, url, body, headers):
        if method == 'GET':
            body = self.fixtures.load('bgp_sessions.json')
            return (httplib.OK, body, {}, httplib.responses[httplib.OK])

    def _projects_4a4bce6b_d2ef_41f8_95cf_0e2f32996440_bgp_sessions(self,
            method, url, body, headers):
        if method == 'GET':
            body = self.fixtures.load('bgp_sessions.json')
            return (httplib.OK, body, {}, httplib.responses[httplib.OK])


    def _projects_3d27fd13_0466_4878_be22_9a4b5595a3df_bgp_sessions(self,
            method, url, body, headers):
        if method == 'GET':
            body = self.fixtures.load('bgp_sessions.json')
            return (httplib.OK, body, {}, httplib.responses[httplib.OK])

    def _projects_3d27fd13_0466_4878_be22_9a4b5595a3df_events(self, method,
            url, body, headers):
        if method == 'GET':
            body = self.fixtures.load('project_events.json')
            return (httplib.OK, body, {}, httplib.responses[httplib.OK])

    def _devices_905037a4_967c_4e81_b364_3a0603aa071b_events(self, method,
            url, body, headers):
        if method == 'GET':
            body = self.fixtures.load('device_events.json')
            return (httplib.OK, body, {}, httplib.responses[httplib.OK])

    def _devices_1e52437e_bbbb_cccc_dddd_74a9dfd3d3bb_bandwidth(self, method,
            url, body, headers):
        if method == 'GET':
            body = self.fixtures.load('node_bandwidth.json')
            return (httplib.OK, body, {}, httplib.responses[httplib.OK])

    def _ips_01c184f5_1413_4b0b_9f6d_ac993f6c9241(self, method, url, body,
            headers):
        body = self.fixtures.load('ip_address.json')
        return (httplib.OK, body, {}, httplib.responses[httplib.OK])

    def _devices_1e52437e_bbbb_cccc_dddd_74a9dfd3d3bb_ips(self, method, url,
            body, headers):
        if method == 'GET':
            body = self.fixtures.load('ip_assignments.json')
        elif method == 'POST':
            body = self.fixtures.load('associate_ip.json')
        return (httplib.OK, body, {}, httplib.responses[httplib.OK])

    def _ips_aea4ee0c_675f_4b77_8337_8e13b868dd9c(self, method, url, body,
            headers):
        if method == 'DELETE':
            return (httplib.OK, '', {}, httplib.responses[httplib.OK])

    def _projects_3d27fd13_0466_4878_be22_9a4b5595a3df_storage(self, method,
            url, body, headers):
        if method == 'GET':
            body = self.fixtures.load('volumes.json')
        elif method == 'POST':
            body = self.fixtures.load('create_volume.json')
        return (httplib.OK, body, {}, httplib.responses[httplib.OK])

    def _projects_4a4bce6b_d2ef_41f8_95cf_0e2f32996440_storage(self, method,
            url, body, headers):
        if method == 'GET':
            body = json.dumps({"volumes": []})
        return (httplib.OK, body, {}, httplib.responses[httplib.OK])

    def _projects_4b653fce_6405_4300_9f7d_c587b7888fe5_storage(self, method,
            url, body, headers):
        if method == 'GET':
            body = json.dumps({"volumes": []})
            return (httplib.OK, body, {}, httplib.responses[httplib.OK])

    def _storage_74f11291_fde8_4abf_8150_e51cda7308c3(self, method, url, body,
            headers):
        if method == 'DELETE':
            return (httplib.NO_CONTENT, '', {}, httplib.responses[httplib.NO_CONTENT])

    def _storage_a08aaf76_e0ce_43aa_b9cd_cce0d4ae4f4c_attachments(self, method,
            url, body, headers):
        if method == 'POST':
            body = self.fixtures.load('attach_volume.json')
        return (httplib.OK, body, {}, httplib.responses[httplib.OK])

    def _storage_a08aaf76_e0ce_43aa_b9cd_cce0d4ae4f4c(self, method, url, body,
            headers):
        if method == 'DELETE':
            return (httplib.NO_CONTENT, '', {}, httplib.responses[httplib.NO_CONTENT])

    def _storage_attachments_2c16a96f_bb4f_471b_8e2e_b5820b9e1603(self,
            method, url, body, headers):
        if method == 'DELETE':
            return (httplib.NO_CONTENT, '', {}, httplib.responses[httplib.NO_CONTENT])

if __name__ == '__main__':
    sys.exit(unittest.main())<|MERGE_RESOLUTION|>--- conflicted
+++ resolved
@@ -155,13 +155,8 @@
         config = self.driver.ex_get_bgp_config()
         self.assertEqual(len(config), 2)
 
-<<<<<<< HEAD
-    def test_list_nodes_for_project(self):
-        nodes = self.driver.list_nodes_for_project(ex_project_id='4b653fce-6405-4300-9f7d-c587b7888fe5')
-=======
     def test_ex_list_nodes_for_project(self):
         nodes = self.driver.ex_list_nodes_for_project(ex_project_id='4b653fce-6405-4300-9f7d-c587b7888fe5')
->>>>>>> b7be7b3f
         self.assertEqual(nodes[0].public_ips, ['147.75.102.193', '2604:1380:2000:c100::3'])
 
     def test_ex_create_bgp_session(self):
@@ -250,13 +245,8 @@
 
     def test_attach_volume(self):
         attached = False
-<<<<<<< HEAD
-        volumes = self.driver.list_volumes_for_project(ex_project_id='3d27fd13-0466-4878-be22-9a4b5595a3df')
-        node = self.driver.list_nodes_for_project(ex_project_id='3d27fd13-0466-4878-be22-9a4b5595a3df')[0]
-=======
         volumes = self.driver.ex_list_volumes_for_project(ex_project_id='3d27fd13-0466-4878-be22-9a4b5595a3df')
         node = self.driver.ex_list_nodes_for_project(ex_project_id='3d27fd13-0466-4878-be22-9a4b5595a3df')[0]
->>>>>>> b7be7b3f
         for vol in volumes:
             if len(vol.extra['attachments']) == 0:
                 attached = self.driver.attach_volume(node, vol)
@@ -265,11 +255,7 @@
 
     def test_detach_volume(self):
         detached = False
-<<<<<<< HEAD
-        volumes = self.driver.list_volumes_for_project(ex_project_id='3d27fd13-0466-4878-be22-9a4b5595a3df')
-=======
         volumes = self.driver.ex_list_volumes_for_project(ex_project_id='3d27fd13-0466-4878-be22-9a4b5595a3df')
->>>>>>> b7be7b3f
         for vol in volumes:
             if len(vol.extra['attachments']) > 0:
                 detached = self.driver.detach_volume(vol)
@@ -278,11 +264,7 @@
 
     def test_destroy_volume(self):
         destroyed = False
-<<<<<<< HEAD
-        volumes = self.driver.list_volumes_for_project(ex_project_id='3d27fd13-0466-4878-be22-9a4b5595a3df')
-=======
         volumes = self.driver.ex_list_volumes_for_project(ex_project_id='3d27fd13-0466-4878-be22-9a4b5595a3df')
->>>>>>> b7be7b3f
         for vol in volumes:
             if len(vol.extra['attachments']) == 0:
                 destroyed = self.driver.destroy_volume(vol)
