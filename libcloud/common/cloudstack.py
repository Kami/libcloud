--- conflicted
+++ resolved
@@ -27,10 +27,7 @@
 
 class CloudStackConnection(ConnectionUserAndKey, PollingConnection):
     responseCls = CloudStackResponse
-<<<<<<< HEAD
-=======
     poll_interval = 1
->>>>>>> e3eee15a
     request_method = '_sync_request'
 
     ASYNC_PENDING = 0
